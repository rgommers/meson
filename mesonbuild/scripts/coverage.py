--- conflicted
+++ resolved
@@ -13,9 +13,6 @@
     outfiles = []
     exitcode = 0
 
-<<<<<<< HEAD
-    (gcovr_exe, gcovr_version, lcov_exe, lcov_version, genhtml_exe, llvm_cov_exe) = environment.find_coverage_tools()
-=======
     if gcovr_exe == '':
         gcovr_exe = None
     else:
@@ -24,7 +21,6 @@
         llvm_cov_exe = None
 
     lcov_exe, lcov_version, genhtml_exe = environment.detect_lcov_genhtml()
->>>>>>> 7d28ff29
 
     # load config files for tools if available in the source tree
     # - lcov requires manually specifying a per-project config
@@ -147,10 +143,7 @@
                                    '--remove', covinfo,
                                    *lcov_subpoject_exclude,
                                    *lcov_exe_rc_branch_coverage,
-<<<<<<< HEAD
-=======
                                    '--ignore-errors', 'unused',
->>>>>>> 7d28ff29
                                    '--output-file', covinfo] + lcov_config)
             subprocess.check_call([genhtml_exe,
                                    '--prefix', build_root,
