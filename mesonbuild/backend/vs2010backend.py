--- conflicted
+++ resolved
@@ -1060,12 +1060,7 @@
         # Note: SuppressStartupBanner is /NOLOGO and is 'true' by default
         pch_sources = {}
         if self.environment.coredata.base_options.get('b_pch', False):
-<<<<<<< HEAD
-            pch_node = ET.SubElement(clconf, 'PrecompiledHeader')
             for lang in [Language.C, Language.CPP]:
-=======
-            for lang in ['c', 'cpp']:
->>>>>>> 70edf82c
                 pch = target.get_pch(lang)
                 if not pch:
                     continue
