# SPDX-License-Identifier: Apache-2.0
# Copyright 2018 The Meson development team
# Copyright © 2024 Intel Corporation

# This class contains the basic functionality needed to run any interpreter
# or an interpreter-based tool

from __future__ import annotations
import copy
import os
import typing as T

from .. import compilers, environment, mesonlib, optinterpreter
from .. import coredata as cdata
from ..build import Executable, Jar, SharedLibrary, SharedModule, StaticLibrary
from ..compilers import detect_compiler_for
from ..interpreterbase import InvalidArguments, SubProject
from ..mesonlib import MachineChoice, OptionKey
from ..mparser import BaseNode, ArithmeticNode, ArrayNode, ElementaryNode, IdNode, FunctionNode, StringNode
from .interpreter import AstInterpreter

if T.TYPE_CHECKING:
    from ..build import BuildTarget
    from ..interpreterbase import TYPE_var
    from .visitor import AstVisitor


# TODO: it would be nice to not have to duplicate this
BUILD_TARGET_FUNCTIONS = [
    'executable', 'jar', 'library', 'shared_library', 'shared_module',
    'static_library', 'both_libraries'
]

class IntrospectionHelper:
    # mimic an argparse namespace
    def __init__(self, cross_file: T.Optional[str]):
        self.cross_file = [cross_file] if cross_file is not None else []
        self.native_file: T.List[str] = []
        self.cmd_line_options: T.Dict[OptionKey, str] = {}
        self.projectoptions: T.List[str] = []

    def __eq__(self, other: object) -> bool:
        return NotImplemented

class IntrospectionInterpreter(AstInterpreter):
    # Interpreter to detect the options without a build directory
    # Most of the code is stolen from interpreter.Interpreter
    def __init__(self,
                 source_root: str,
                 subdir: str,
                 backend: str,
                 visitors: T.Optional[T.List[AstVisitor]] = None,
                 cross_file: T.Optional[str] = None,
                 subproject: SubProject = SubProject(''),
                 subproject_dir: str = 'subprojects',
                 env: T.Optional[environment.Environment] = None):
        visitors = visitors if visitors is not None else []
        super().__init__(source_root, subdir, subproject, visitors=visitors)

        options = IntrospectionHelper(cross_file)
        self.cross_file = cross_file
        if env is None:
            self.environment = environment.Environment(source_root, None, options)
        else:
            self.environment = env
        self.subproject_dir = subproject_dir
        self.coredata = self.environment.get_coredata()
        self.backend = backend
        self.default_options = {OptionKey('backend'): self.backend}
        self.project_data: T.Dict[str, T.Any] = {}
        self.targets: T.List[T.Dict[str, T.Any]] = []
        self.dependencies: T.List[T.Dict[str, T.Any]] = []
        self.project_node: BaseNode = None

        self.funcs.update({
            'add_languages': self.func_add_languages,
            'dependency': self.func_dependency,
            'executable': self.func_executable,
            'jar': self.func_jar,
            'library': self.func_library,
            'project': self.func_project,
            'shared_library': self.func_shared_lib,
            'shared_module': self.func_shared_module,
            'static_library': self.func_static_lib,
            'both_libraries': self.func_both_lib,
        })

    def func_project(self, node: BaseNode, args: T.List[TYPE_var], kwargs: T.Dict[str, TYPE_var]) -> None:
        if self.project_node:
            raise InvalidArguments('Second call to project()')
        self.project_node = node
        if len(args) < 1:
            raise InvalidArguments('Not enough arguments to project(). Needs at least the project name.')

        proj_name = args[0]
        proj_vers = kwargs.get('version', 'undefined')
        proj_langs = self.flatten_args(args[1:])
        if isinstance(proj_vers, ElementaryNode):
            proj_vers = proj_vers.value
        if not isinstance(proj_vers, str):
            proj_vers = 'undefined'
        self.project_data = {'descriptive_name': proj_name, 'version': proj_vers}

        optfile = os.path.join(self.source_root, self.subdir, 'meson.options')
        if not os.path.exists(optfile):
            optfile = os.path.join(self.source_root, self.subdir, 'meson_options.txt')
        if os.path.exists(optfile):
            oi = optinterpreter.OptionInterpreter(self.subproject)
            oi.process(optfile)
            assert isinstance(proj_name, str), 'for mypy'
            self.coredata.update_project_options(oi.options, T.cast('SubProject', proj_name))

        def_opts = self.flatten_args(kwargs.get('default_options', []))
        _project_default_options = mesonlib.stringlistify(def_opts)
        self.project_default_options = cdata.create_options_dict(_project_default_options, self.subproject)
        self.default_options.update(self.project_default_options)
        self.coredata.set_default_options(self.default_options, self.subproject, self.environment)

        if not self.is_subproject() and 'subproject_dir' in kwargs:
            spdirname = kwargs['subproject_dir']
            if isinstance(spdirname, StringNode):
                assert isinstance(spdirname.value, str)
                self.subproject_dir = spdirname.value
        if not self.is_subproject():
            self.project_data['subprojects'] = []
            subprojects_dir = os.path.join(self.source_root, self.subproject_dir)
            if os.path.isdir(subprojects_dir):
                for i in os.listdir(subprojects_dir):
                    if os.path.isdir(os.path.join(subprojects_dir, i)):
                        self.do_subproject(SubProject(i))

        self.coredata.init_backend_options(self.backend)
        options = {k: v for k, v in self.environment.options.items() if k.is_backend()}

        self.coredata.set_options(options)
        self._add_languages(proj_langs, True, MachineChoice.HOST)
        self._add_languages(proj_langs, True, MachineChoice.BUILD)

    def do_subproject(self, dirname: SubProject) -> None:
        subproject_dir_abs = os.path.join(self.environment.get_source_dir(), self.subproject_dir)
        subpr = os.path.join(subproject_dir_abs, dirname)
        try:
            subi = IntrospectionInterpreter(subpr, '', self.backend, cross_file=self.cross_file, subproject=dirname, subproject_dir=self.subproject_dir, env=self.environment, visitors=self.visitors)
            subi.analyze()
            subi.project_data['name'] = dirname
            self.project_data['subprojects'] += [subi.project_data]
        except (mesonlib.MesonException, RuntimeError):
            return

    def func_add_languages(self, node: BaseNode, args: T.List[TYPE_var], kwargs: T.Dict[str, TYPE_var]) -> None:
        kwargs = self.flatten_kwargs(kwargs)
        required = kwargs.get('required', True)
        assert isinstance(required, (bool, cdata.UserFeatureOption)), 'for mypy'
        if isinstance(required, cdata.UserFeatureOption):
            required = required.is_enabled()
        if 'native' in kwargs:
            native = kwargs.get('native', False)
            self._add_languages(args, required, MachineChoice.BUILD if native else MachineChoice.HOST)
        else:
            for for_machine in [MachineChoice.BUILD, MachineChoice.HOST]:
                self._add_languages(args, required, for_machine)

    def _add_languages(self, raw_langs: T.List[TYPE_var], required: bool, for_machine: MachineChoice) -> None:
        langs: T.List[str] = []
        for l in self.flatten_args(raw_langs):
            if isinstance(l, str):
                langs.append(l)
            elif isinstance(l, StringNode):
                langs.append(l.value)

        for lang in sorted(langs, key=compilers.sort_clink):
            lang = lang.lower()
            if lang not in self.coredata.compilers[for_machine]:
                try:
                    comp = detect_compiler_for(self.environment, lang, for_machine, True, self.subproject)
                except mesonlib.MesonException:
                    # do we even care about introspecting this language?
                    if required:
                        raise
                    else:
                        continue
                if self.subproject:
                    options = {}
                    for k in comp.get_options():
                        v = copy.copy(self.coredata.options[k])
                        k = k.evolve(subproject=self.subproject)
                        options[k] = v
                    self.coredata.add_compiler_options(options, lang, for_machine, self.environment, self.subproject)

    def func_dependency(self, node: BaseNode, args: T.List[TYPE_var], kwargs: T.Dict[str, TYPE_var]) -> None:
        args = self.flatten_args(args)
        kwargs = self.flatten_kwargs(kwargs)
        if not args:
            return
        name = args[0]
        has_fallback = 'fallback' in kwargs
        required = kwargs.get('required', True)
        version = kwargs.get('version', [])
        if not isinstance(version, list):
            version = [version]
        if isinstance(required, ElementaryNode):
            required = required.value
        if not isinstance(required, bool):
            required = False
        self.dependencies += [{
            'name': name,
            'required': required,
            'version': version,
            'has_fallback': has_fallback,
            'conditional': node.condition_level > 0,
            'node': node
        }]

    def build_target(self, node: BaseNode, args: T.List[TYPE_var], kwargs_raw: T.Dict[str, TYPE_var], targetclass: T.Type[BuildTarget]) -> T.Optional[T.Dict[str, T.Any]]:
        args = self.flatten_args(args)
        if not args or not isinstance(args[0], str):
            return None
        name = args[0]
        srcqueue = [node]
        extra_queue = []

        # Process the sources BEFORE flattening the kwargs, to preserve the original nodes
        if 'sources' in kwargs_raw:
            srcqueue += mesonlib.listify(kwargs_raw['sources'])

        if 'extra_files' in kwargs_raw:
            extra_queue += mesonlib.listify(kwargs_raw['extra_files'])

        kwargs = self.flatten_kwargs(kwargs_raw, True)

        def traverse_nodes(inqueue: T.List[BaseNode]) -> T.List[BaseNode]:
            res: T.List[BaseNode] = []
            while inqueue:
                curr = inqueue.pop(0)
                arg_node = None
                assert isinstance(curr, BaseNode)
                if isinstance(curr, FunctionNode):
                    arg_node = curr.args
                elif isinstance(curr, ArrayNode):
                    arg_node = curr.args
                elif isinstance(curr, IdNode):
                    # Try to resolve the ID and append the node to the queue
                    assert isinstance(curr.value, str)
                    var_name = curr.value
                    if var_name in self.assignments:
                        tmp_node = self.assignments[var_name]
                        if isinstance(tmp_node, (ArrayNode, IdNode, FunctionNode)):
                            inqueue += [tmp_node]
                elif isinstance(curr, ArithmeticNode):
                    inqueue += [curr.left, curr.right]
                if arg_node is None:
                    continue
                arg_nodes = arg_node.arguments.copy()
                # Pop the first element if the function is a build target function
                if isinstance(curr, FunctionNode) and curr.func_name.value in BUILD_TARGET_FUNCTIONS:
                    arg_nodes.pop(0)
                elementary_nodes = [x for x in arg_nodes if isinstance(x, (str, StringNode))]
                inqueue += [x for x in arg_nodes if isinstance(x, (FunctionNode, ArrayNode, IdNode, ArithmeticNode))]
                if elementary_nodes:
                    res += [curr]
            return res

        source_nodes = traverse_nodes(srcqueue)
        extraf_nodes = traverse_nodes(extra_queue)

        # Make sure nothing can crash when creating the build class
        kwargs_reduced = {k: v for k, v in kwargs.items() if k in targetclass.known_kwargs and k in {'install', 'build_by_default', 'build_always'}}
        kwargs_reduced = {k: v.value if isinstance(v, ElementaryNode) else v for k, v in kwargs_reduced.items()}
        kwargs_reduced = {k: v for k, v in kwargs_reduced.items() if not isinstance(v, BaseNode)}
        for_machine = MachineChoice.HOST
        objects: T.List[T.Any] = []
        empty_sources: T.List[T.Any] = []
        # Passing the unresolved sources list causes errors
        kwargs_reduced['_allow_no_sources'] = True
        target = targetclass(name, self.subdir, self.subproject, for_machine, empty_sources, None, objects,
                             self.environment, self.coredata.compilers[for_machine], kwargs_reduced)
        target.process_compilers_late()

        new_target = {
            'name': target.get_basename(),
            'id': target.get_id(),
            'type': target.get_typename(),
            'defined_in': os.path.normpath(os.path.join(self.source_root, self.subdir, environment.build_filename)),
            'subdir': self.subdir,
            'build_by_default': target.build_by_default,
            'installed': target.should_install(),
            'outputs': target.get_outputs(),
            'sources': source_nodes,
            'extra_files': extraf_nodes,
            'kwargs': kwargs,
            'node': node,
        }

        self.targets += [new_target]
        return new_target

    def build_library(self, node: BaseNode, args: T.List[TYPE_var], kwargs: T.Dict[str, TYPE_var]) -> T.Optional[T.Dict[str, T.Any]]:
        default_library = self.coredata.get_option(OptionKey('default_library'))
        if default_library == 'shared':
            return self.build_target(node, args, kwargs, SharedLibrary)
        elif default_library == 'static':
            return self.build_target(node, args, kwargs, StaticLibrary)
        elif default_library == 'both':
            return self.build_target(node, args, kwargs, SharedLibrary)
        return None

    def func_executable(self, node: BaseNode, args: T.List[TYPE_var], kwargs: T.Dict[str, TYPE_var]) -> T.Optional[T.Dict[str, T.Any]]:
        return self.build_target(node, args, kwargs, Executable)

    def func_static_lib(self, node: BaseNode, args: T.List[TYPE_var], kwargs: T.Dict[str, TYPE_var]) -> T.Optional[T.Dict[str, T.Any]]:
        return self.build_target(node, args, kwargs, StaticLibrary)

    def func_shared_lib(self, node: BaseNode, args: T.List[TYPE_var], kwargs: T.Dict[str, TYPE_var]) -> T.Optional[T.Dict[str, T.Any]]:
        return self.build_target(node, args, kwargs, SharedLibrary)

    def func_both_lib(self, node: BaseNode, args: T.List[TYPE_var], kwargs: T.Dict[str, TYPE_var]) -> T.Optional[T.Dict[str, T.Any]]:
        return self.build_target(node, args, kwargs, SharedLibrary)

    def func_shared_module(self, node: BaseNode, args: T.List[TYPE_var], kwargs: T.Dict[str, TYPE_var]) -> T.Optional[T.Dict[str, T.Any]]:
        return self.build_target(node, args, kwargs, SharedModule)

    def func_library(self, node: BaseNode, args: T.List[TYPE_var], kwargs: T.Dict[str, TYPE_var]) -> T.Optional[T.Dict[str, T.Any]]:
        return self.build_library(node, args, kwargs)

    def func_jar(self, node: BaseNode, args: T.List[TYPE_var], kwargs: T.Dict[str, TYPE_var]) -> T.Optional[T.Dict[str, T.Any]]:
        return self.build_target(node, args, kwargs, Jar)

    def func_build_target(self, node: BaseNode, args: T.List[TYPE_var], kwargs: T.Dict[str, TYPE_var]) -> T.Optional[T.Dict[str, T.Any]]:
        if 'target_type' not in kwargs:
            return None
        target_type = kwargs.pop('target_type')
        if isinstance(target_type, ElementaryNode):
            target_type = target_type.value
        if target_type == 'executable':
            return self.build_target(node, args, kwargs, Executable)
        elif target_type == 'shared_library':
            return self.build_target(node, args, kwargs, SharedLibrary)
        elif target_type == 'static_library':
            return self.build_target(node, args, kwargs, StaticLibrary)
        elif target_type == 'both_libraries':
            return self.build_target(node, args, kwargs, SharedLibrary)
        elif target_type == 'library':
            return self.build_library(node, args, kwargs)
        elif target_type == 'jar':
            return self.build_target(node, args, kwargs, Jar)
        return None

    def is_subproject(self) -> bool:
        return self.subproject != ''

    def analyze(self) -> None:
        self.load_root_meson_file()
        self.sanity_check_ast()
        self.parse_project()
        self.run()

    def extract_subproject_dir(self) -> T.Optional[str]:
        '''Fast path to extract subproject_dir kwarg.
           This is faster than self.parse_project() which also initialize options
           and also calls parse_project() on every subproject.
        '''
        if not self.ast.lines:
<<<<<<< HEAD
            return
        project = self.ast.lines[0]
        # first line is always project()
        if not isinstance(project, FunctionNode):
            return
=======
            return None
        project = self.ast.lines[0]
        # first line is always project()
        if not isinstance(project, FunctionNode):
            return None
>>>>>>> 7d28ff29
        for kw, val in project.args.kwargs.items():
            assert isinstance(kw, IdNode), 'for mypy'
            if kw.value == 'subproject_dir':
                # mypy does not understand "and isinstance"
                if isinstance(val, StringNode):
                    return val.value
        return None<|MERGE_RESOLUTION|>--- conflicted
+++ resolved
@@ -360,19 +360,11 @@
            and also calls parse_project() on every subproject.
         '''
         if not self.ast.lines:
-<<<<<<< HEAD
-            return
-        project = self.ast.lines[0]
-        # first line is always project()
-        if not isinstance(project, FunctionNode):
-            return
-=======
             return None
         project = self.ast.lines[0]
         # first line is always project()
         if not isinstance(project, FunctionNode):
             return None
->>>>>>> 7d28ff29
         for kw, val in project.args.kwargs.items():
             assert isinstance(kw, IdNode), 'for mypy'
             if kw.value == 'subproject_dir':
