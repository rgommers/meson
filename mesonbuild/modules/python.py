--- conflicted
+++ resolved
@@ -3,11 +3,7 @@
 
 from __future__ import annotations
 
-<<<<<<< HEAD
-import copy, json, os, shutil, sys
-=======
-import copy, json, os, shutil, re
->>>>>>> 7d28ff29
+import copy, json, os, shutil, re, sys
 import typing as T
 
 from . import ExtensionModule, ModuleInfo
