<<<<<<< HEAD
.TH MESON "1" "October 2023" "meson 1.2.3" "User Commands"
=======
.TH MESON "1" "March 2024" "meson 1.4.0" "User Commands"
>>>>>>> 7d28ff29
.SH NAME
meson - a high productivity build system
.SH DESCRIPTION

Meson is a build system designed to optimize programmer
productivity. It aims to do this by providing simple, out-of-the-box
support for modern software development tools and practices, such as
unit tests, coverage reports, Valgrind, Ccache and the like.

The main Meson executable provides many subcommands to access all
the functionality.

.SH The setup command

Using Meson is simple and follows the common two-phase
process of most build systems. First you run Meson to
configure your build:

.B meson setup [
.I options
.B ] [
.I build directory
.B ] [
.I source directory
.B ]

Note that the build directory must be different from the source
directory. Meson does not support building inside the source directory
and attempting to do that leads to an error.

After a successful configuration step you can build the source by
running the actual build command in the build directory. The default
backend of Meson is Ninja, which can be invoked like this.

\fBninja [\fR \fItarget\fR \fB]\fR

You only need to run the Meson command once: when you first configure
your build dir. After that you just run the build command. Meson will
autodetect changes in your source tree and regenerate all files
needed to build the project.

The setup command is the default operation. If no actual command is
specified, Meson will assume you meant to do a setup. That means
that you can set up a build directory without the setup command
like this:

.B meson [
.I options
.B ] [
.I build directory
.B ] [
.I source directory
.B ]

.SS "options:"
.TP
\fB\-\-version\fR
print version number
.TP
\fB\-\-help\fR
print command line help

.SH The configure command

.B meson configure
provides a way to configure a Meson project from the command line.
Its usage is simple:

.B meson configure [
.I build directory
.B ] [
.I options to set
.B ]

If build directory is omitted, the current directory is used instead.

If no parameters are set,
.B meson configure
will print the value of all build options to the console.

To set values, use the \-D command line argument like this.

.B meson configure \-Dopt1=value1 \-Dopt2=value2

.SH The introspect command

Meson introspect is a command designed to make it simple to  integrate with
other tools, such as IDEs. The output of this command is in JSON.

.B meson introspect [
.I build directory
.B ] [
.I option
.B ]

If build directory is omitted, the current directory is used instead.

.SS "options:"
.TP
\fB\-\-targets\fR
print all top level targets (executables, libraries, etc)
.TP
\fB\-\-target\-files\fR
print the source files of the given target
.TP
\fB\-\-buildsystem\-files\fR
print all files that make up the build system (meson.build, meson.options, meson_options.txt etc)
.TP
\fB\-\-tests\fR
print all unit tests
.TP
\fB\-\-help\fR
print command line help

.SH The test command

.B meson test
is a helper tool for running test suites of projects using Meson.
The default way of running tests is to invoke the default build command:

\fBninja [\fR \fItest\fR \fB]\fR

.B meson test
provides a richer set of tools for invoking tests.

.B meson test
automatically rebuilds the necessary targets to run tests when used with the Ninja backend.
Upon build failure,
.B meson test
will return an exit code of 125.
This return code tells
.B git bisect run
to skip the current commit.
Thus bisecting using git can be done conveniently like this.

.B git bisect run meson test -C build_dir

.SS "options:"
.TP
\fB\-\-repeat\fR
run tests as many times as specified
.TP
\fB\-\-gdb\fR
run tests under gdb
.TP
\fB\-\-list\fR
list all available tests
.TP
\fB\-\-wrapper\fR
invoke all tests via the given wrapper (e.g. valgrind)
.TP
\fB\-C\fR
Change into the given directory before running tests (must be root of build directory).
.TP
\fB\-\-suite\fR
run tests in this suite
.TP
\fB\-\-no\-suite\fR
do not run tests in this suite
.TP
\fB\-\-no\-stdsplit\fR
do not split stderr and stdout in test logs
.TP
\fB\-\-benchmark\fR
run benchmarks instead of tests
.TP
\fB\-\-logbase\fR
base of file name to use for writing test logs
.TP
\fB\-\-num-processes\fR
how many parallel processes to use to run tests
.TP
\fB\-\-verbose\fR
do not redirect stdout and stderr
.TP
\fB\-t\fR
a multiplier to use for test timeout values (usually something like 100 for Valgrind)
.TP
\fB\-\-setup\fR
use the specified test setup

.SH The wrap command

Wraptool is a helper utility to manage source dependencies
using the online wrapdb service.

.B meson wrap <
.I command
.B > [
.I options
.B ]

You should run this command in the top level source directory
of your project.

.SS "Commands:"
.TP
\fBlist\fR
list all available projects
.TP
\fBsearch\fR
search projects by name
.TP
\fBinstall\fR
install a project with the given name
.TP
\fBupdate\fR
update the specified project to latest available version
.TP
\fBinfo\fR
show available versions of the specified project
.TP
\fBstatus\fR
show installed and available versions of currently used subprojects

.SH EXIT STATUS

.TP
.B 0
Successful.
.TP
.B 1
Usage error, or an error parsing or executing meson.build.
.TP
.B 2
Internal error.
.TP
.B 125
.B meson test
could not rebuild the required targets.
.TP

.SH SEE ALSO

http://mesonbuild.com/

https://wrapdb.mesonbuild.com/<|MERGE_RESOLUTION|>--- conflicted
+++ resolved
@@ -1,8 +1,4 @@
-<<<<<<< HEAD
-.TH MESON "1" "October 2023" "meson 1.2.3" "User Commands"
-=======
 .TH MESON "1" "March 2024" "meson 1.4.0" "User Commands"
->>>>>>> 7d28ff29
 .SH NAME
 meson - a high productivity build system
 .SH DESCRIPTION
