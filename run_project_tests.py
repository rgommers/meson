--- conflicted
+++ resolved
@@ -162,11 +162,7 @@
             return None
 
         # Handle the different types
-<<<<<<< HEAD
-        if self.typ in {'py_implib', 'python_lib', 'python_file', 'python_bytecode'}:
-=======
         if self.typ in {'py_implib', 'py_limited_implib', 'python_lib', 'python_limited_lib', 'python_file', 'python_bytecode'}:
->>>>>>> 7d28ff29
             val = p.as_posix()
             val = val.replace('@PYTHON_PLATLIB@', python.platlib)
             val = val.replace('@PYTHON_PURELIB@', python.purelib)
@@ -185,11 +181,6 @@
                     return p.with_suffix('.dll.a')
                 else:
                     return None
-<<<<<<< HEAD
-            if self.typ == 'python_bytecode':
-                return p.parent / importlib.util.cache_from_source(p.name)
-        elif self.typ in {'file', 'dir'}:
-=======
             if self.typ == 'py_limited_implib':
                 p = p.with_suffix(python_limited_suffix)
                 if env.machines.host.is_windows() and canonical_compiler == 'msvc':
@@ -201,7 +192,6 @@
             if self.typ == 'python_bytecode':
                 return p.parent / importlib.util.cache_from_source(p.name)
         elif self.typ in {'file', 'dir', 'link'}:
->>>>>>> 7d28ff29
             return p
         elif self.typ == 'shared_lib':
             if env.machines.host.is_windows() or env.machines.host.is_cygwin():
