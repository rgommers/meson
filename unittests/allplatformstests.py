# SPDX-License-Identifier: Apache-2.0
# Copyright 2016-2021 The Meson development team

import subprocess
import re
import json
import tempfile
import textwrap
import os
import shutil
import platform
import pickle
import zipfile, tarfile
import sys
from unittest import mock, SkipTest, skipIf, skipUnless
from contextlib import contextmanager
from glob import glob
from pathlib import (PurePath, Path)
import typing as T

import mesonbuild.mlog
import mesonbuild.depfile
import mesonbuild.dependencies.base
import mesonbuild.dependencies.factory
import mesonbuild.envconfig
import mesonbuild.environment
import mesonbuild.coredata
import mesonbuild.modules.gnome
from mesonbuild.mesonlib import (
    BuildDirLock, MachineChoice, is_windows, is_osx, is_cygwin, is_dragonflybsd,
    is_sunos, windows_proof_rmtree, python_command, version_compare, split_args, quote_arg,
    relpath, is_linux, git, search_version, do_conf_file, do_conf_str, default_prefix,
    MesonException, EnvironmentException, OptionKey,
    windows_proof_rm
)
from mesonbuild.programs import ExternalProgram

from mesonbuild.compilers.mixins.clang import ClangCompiler
from mesonbuild.compilers.mixins.gnu import GnuCompiler
from mesonbuild.compilers.mixins.intel import IntelGnuLikeCompiler
from mesonbuild.compilers.c import VisualStudioCCompiler, ClangClCCompiler
from mesonbuild.compilers.cpp import VisualStudioCPPCompiler, ClangClCPPCompiler
from mesonbuild.compilers import (
    detect_static_linker, detect_c_compiler, compiler_from_language,
    detect_compiler_for
)
from mesonbuild.linkers import linkers

from mesonbuild.dependencies.pkgconfig import PkgConfigDependency
from mesonbuild.build import Target, ConfigurationData, Executable, SharedLibrary, StaticLibrary
from mesonbuild import mtest
import mesonbuild.modules.pkgconfig
from mesonbuild.scripts import destdir_join

from mesonbuild.wrap.wrap import PackageDefinition, WrapException

from run_tests import (
    Backend, exe_suffix, get_fake_env, get_convincing_fake_env_and_cc
)

from .baseplatformtests import BasePlatformTests
from .helpers import *

@contextmanager
def temp_filename():
    '''A context manager which provides a filename to an empty temporary file.

    On exit the file will be deleted.
    '''

    fd, filename = tempfile.mkstemp()
    os.close(fd)
    try:
        yield filename
    finally:
        try:
            os.remove(filename)
        except OSError:
            pass

def git_init(project_dir):
    # If a user has git configuration init.defaultBranch set we want to override that
    with tempfile.TemporaryDirectory() as d:
        out = git(['--version'], str(d))[1]
    if version_compare(search_version(out), '>= 2.28'):
        extra_cmd = ['--initial-branch', 'master']
    else:
        extra_cmd = []

    subprocess.check_call(['git', 'init'] + extra_cmd, cwd=project_dir, stdout=subprocess.DEVNULL)
    subprocess.check_call(['git', 'config',
                           'user.name', 'Author Person'], cwd=project_dir)
    subprocess.check_call(['git', 'config',
                           'user.email', 'teh_coderz@example.com'], cwd=project_dir)
    _git_add_all(project_dir)

def _git_add_all(project_dir):
    subprocess.check_call('git add *', cwd=project_dir, shell=True,
                          stdout=subprocess.DEVNULL)
    subprocess.check_call(['git', 'commit', '--no-gpg-sign', '-a', '-m', 'I am a project'], cwd=project_dir,
                          stdout=subprocess.DEVNULL)

class AllPlatformTests(BasePlatformTests):
    '''
    Tests that should run on all platforms
    '''

    def test_default_options_prefix(self):
        '''
        Tests that setting a prefix in default_options in project() works.
        Can't be an ordinary test because we pass --prefix to meson there.
        https://github.com/mesonbuild/meson/issues/1349
        '''
        testdir = os.path.join(self.common_test_dir, '87 default options')
        self.init(testdir, default_args=False, inprocess=True)
        opts = self.introspect('--buildoptions')
        for opt in opts:
            if opt['name'] == 'prefix':
                prefix = opt['value']
                break
        else:
            raise self.fail('Did not find option "prefix"')
        self.assertEqual(prefix, '/absoluteprefix')

    def test_do_conf_file_preserve_newlines(self):

        def conf_file(in_data, confdata):
            with temp_filename() as fin:
                with open(fin, 'wb') as fobj:
                    fobj.write(in_data.encode('utf-8'))
                with temp_filename() as fout:
                    do_conf_file(fin, fout, confdata, 'meson')
                    with open(fout, 'rb') as fobj:
                        return fobj.read().decode('utf-8')

        confdata = {'VAR': ('foo', 'bar')}
        self.assertEqual(conf_file('@VAR@\n@VAR@\n', confdata), 'foo\nfoo\n')
        self.assertEqual(conf_file('@VAR@\r\n@VAR@\r\n', confdata), 'foo\r\nfoo\r\n')

    def test_do_conf_file_by_format(self):
        def conf_str(in_data, confdata, vformat):
            (result, missing_variables, confdata_useless) = do_conf_str('configuration_file', in_data, confdata, variable_format = vformat)
            return '\n'.join(result)

        def check_meson_format(confdata, result):
            self.assertEqual(conf_str(['#mesondefine VAR'], confdata, 'meson'), result)

        def check_cmake_format_simple(confdata, result):
            self.assertEqual(conf_str(['#cmakedefine VAR'], confdata, 'cmake'), result)

        def check_cmake_formats_full(confdata, result):
            self.assertEqual(conf_str(['#cmakedefine VAR ${VAR}'], confdata, 'cmake'), result)
            self.assertEqual(conf_str(['#cmakedefine VAR @VAR@'], confdata, 'cmake@'), result)

        def check_formats(confdata, result):
            check_meson_format(confdata, result)
            check_cmake_formats_full(confdata, result)

        confdata = ConfigurationData()
        # Key error as they do not exists
        check_formats(confdata, '/* #undef VAR */\n')

        # Check boolean
        confdata.values = {'VAR': (False, 'description')}
        check_meson_format(confdata, '#undef VAR\n')
        check_cmake_formats_full(confdata, '/* #undef VAR */\n')

        confdata.values = {'VAR': (True, 'description')}
        check_meson_format(confdata, '#define VAR\n')
        check_cmake_format_simple(confdata, '#define VAR\n')
        check_cmake_formats_full(confdata, '#define VAR 1\n')

        # Check string
        confdata.values = {'VAR': ('value', 'description')}
        check_formats(confdata, '#define VAR value\n')

        # Check integer
        confdata.values = {'VAR': (10, 'description')}
        check_formats(confdata, '#define VAR 10\n')

        # Checking if cmakedefine behaves as it does with cmake
        confdata.values = {'VAR': ("var", 'description')}
        self.assertEqual(conf_str(['#cmakedefine VAR @VAR@'], confdata, 'cmake@'), '#define VAR var\n')

        confdata.values = {'VAR': (True, 'description')}
        self.assertEqual(conf_str(['#cmakedefine01 VAR'], confdata, 'cmake'), '#define VAR 1\n')

        confdata.values = {'VAR': (0, 'description')}
        self.assertEqual(conf_str(['#cmakedefine01 VAR'], confdata, 'cmake'), '#define VAR 0\n')
        confdata.values = {'VAR': (False, 'description')}
        self.assertEqual(conf_str(['#cmakedefine01 VAR'], confdata, 'cmake'), '#define VAR 0\n')

        confdata.values = {}
        self.assertEqual(conf_str(['#cmakedefine01 VAR'], confdata, 'cmake'), '#define VAR 0\n')
        self.assertEqual(conf_str(['#cmakedefine VAR @VAR@'], confdata, 'cmake@'), '/* #undef VAR */\n')

        confdata.values = {'VAR': (5, 'description')}
        self.assertEqual(conf_str(['#cmakedefine VAR'], confdata, 'cmake'), '#define VAR\n')

        # Check multiple string with cmake formats
        confdata.values = {'VAR': ('value', 'description')}
        self.assertEqual(conf_str(['#cmakedefine VAR xxx @VAR@ yyy @VAR@'], confdata, 'cmake@'), '#define VAR xxx value yyy value\n')
        self.assertEqual(conf_str(['#define VAR xxx @VAR@ yyy @VAR@'], confdata, 'cmake@'), '#define VAR xxx value yyy value')
        self.assertEqual(conf_str(['#cmakedefine VAR xxx ${VAR} yyy ${VAR}'], confdata, 'cmake'), '#define VAR xxx value yyy value\n')
        self.assertEqual(conf_str(['#define VAR xxx ${VAR} yyy ${VAR}'], confdata, 'cmake'), '#define VAR xxx value yyy value')

        # Handles meson format exceptions
        #   Unknown format
        self.assertRaises(MesonException, conf_str, ['#mesondefine VAR xxx'], confdata, 'unknown_format')
        #   More than 2 params in mesondefine
        self.assertRaises(MesonException, conf_str, ['#mesondefine VAR xxx'], confdata, 'meson')
        #   Mismatched line with format
        self.assertRaises(MesonException, conf_str, ['#cmakedefine VAR'], confdata, 'meson')
        self.assertRaises(MesonException, conf_str, ['#mesondefine VAR'], confdata, 'cmake')
        self.assertRaises(MesonException, conf_str, ['#mesondefine VAR'], confdata, 'cmake@')
        #   Dict value in confdata
        confdata.values = {'VAR': (['value'], 'description')}
        self.assertRaises(MesonException, conf_str, ['#mesondefine VAR'], confdata, 'meson')

    def test_absolute_prefix_libdir(self):
        '''
        Tests that setting absolute paths for --prefix and --libdir work. Can't
        be an ordinary test because these are set via the command-line.
        https://github.com/mesonbuild/meson/issues/1341
        https://github.com/mesonbuild/meson/issues/1345
        '''
        testdir = os.path.join(self.common_test_dir, '87 default options')
        # on Windows, /someabs is *not* an absolute path
        prefix = 'x:/someabs' if is_windows() else '/someabs'
        libdir = 'libdir'
        extra_args = ['--prefix=' + prefix,
                      # This can just be a relative path, but we want to test
                      # that passing this as an absolute path also works
                      '--libdir=' + prefix + '/' + libdir]
        self.init(testdir, extra_args=extra_args, default_args=False)
        opts = self.introspect('--buildoptions')
        for opt in opts:
            if opt['name'] == 'prefix':
                self.assertEqual(prefix, opt['value'])
            elif opt['name'] == 'libdir':
                self.assertEqual(libdir, opt['value'])

    def test_libdir_can_be_outside_prefix(self):
        '''
        Tests that libdir is allowed to be outside prefix.
        Must be a unit test for obvious reasons.
        '''
        testdir = os.path.join(self.common_test_dir, '1 trivial')
        # libdir being inside prefix is ok
        if is_windows():
            args = ['--prefix', 'x:/opt', '--libdir', 'x:/opt/lib32']
        else:
            args = ['--prefix', '/opt', '--libdir', '/opt/lib32']
        self.init(testdir, extra_args=args)
        self.wipe()
        # libdir not being inside prefix is ok too
        if is_windows():
            args = ['--prefix', 'x:/usr', '--libdir', 'x:/opt/lib32']
        else:
            args = ['--prefix', '/usr', '--libdir', '/opt/lib32']
        self.init(testdir, extra_args=args)
        self.wipe()
        # libdir can be outside prefix even when set via mesonconf
        self.init(testdir)
        if is_windows():
            self.setconf('-Dlibdir=x:/opt', will_build=False)
        else:
            self.setconf('-Dlibdir=/opt', will_build=False)

    def test_prefix_dependent_defaults(self):
        '''
        Tests that configured directory paths are set to prefix dependent
        defaults.
        '''
        testdir = os.path.join(self.common_test_dir, '1 trivial')
        expected = {
            '/opt': {'prefix': '/opt',
                     'bindir': 'bin', 'datadir': 'share', 'includedir': 'include',
                     'infodir': 'share/info',
                     'libexecdir': 'libexec', 'localedir': 'share/locale',
                     'localstatedir': 'var', 'mandir': 'share/man',
                     'sbindir': 'sbin', 'sharedstatedir': 'com',
                     'sysconfdir': 'etc'},
            '/usr': {'prefix': '/usr',
                     'bindir': 'bin', 'datadir': 'share', 'includedir': 'include',
                     'infodir': 'share/info',
                     'libexecdir': 'libexec', 'localedir': 'share/locale',
                     'localstatedir': '/var', 'mandir': 'share/man',
                     'sbindir': 'sbin', 'sharedstatedir': '/var/lib',
                     'sysconfdir': '/etc'},
            '/usr/local': {'prefix': '/usr/local',
                           'bindir': 'bin', 'datadir': 'share',
                           'includedir': 'include', 'infodir': 'share/info',
                           'libexecdir': 'libexec',
                           'localedir': 'share/locale',
                           'localstatedir': '/var/local', 'mandir': 'share/man',
                           'sbindir': 'sbin', 'sharedstatedir': '/var/local/lib',
                           'sysconfdir': 'etc'},
            # N.B. We don't check 'libdir' as it's platform dependent, see
            # default_libdir():
        }

        if default_prefix() == '/usr/local':
            expected[None] = expected['/usr/local']

        for prefix in expected:
            args = []
            if prefix:
                args += ['--prefix', prefix]
            self.init(testdir, extra_args=args, default_args=False)
            opts = self.introspect('--buildoptions')
            for opt in opts:
                name = opt['name']
                value = opt['value']
                if name in expected[prefix]:
                    self.assertEqual(value, expected[prefix][name])
            self.wipe()

    def test_default_options_prefix_dependent_defaults(self):
        '''
        Tests that setting a prefix in default_options in project() sets prefix
        dependent defaults for other options, and that those defaults can
        be overridden in default_options or by the command line.
        '''
        testdir = os.path.join(self.common_test_dir, '163 default options prefix dependent defaults')
        expected = {
            '':
            {'prefix':         '/usr',
             'sysconfdir':     '/etc',
             'localstatedir':  '/var',
             'sharedstatedir': '/sharedstate'},
            '--prefix=/usr':
            {'prefix':         '/usr',
             'sysconfdir':     '/etc',
             'localstatedir':  '/var',
             'sharedstatedir': '/sharedstate'},
            '--sharedstatedir=/var/state':
            {'prefix':         '/usr',
             'sysconfdir':     '/etc',
             'localstatedir':  '/var',
             'sharedstatedir': '/var/state'},
            '--sharedstatedir=/var/state --prefix=/usr --sysconfdir=sysconf':
            {'prefix':         '/usr',
             'sysconfdir':     'sysconf',
             'localstatedir':  '/var',
             'sharedstatedir': '/var/state'},
        }
        for args in expected:
            self.init(testdir, extra_args=args.split(), default_args=False)
            opts = self.introspect('--buildoptions')
            for opt in opts:
                name = opt['name']
                value = opt['value']
                if name in expected[args]:
                    self.assertEqual(value, expected[args][name])
            self.wipe()

    def test_clike_get_library_dirs(self):
        env = get_fake_env()
        cc = detect_c_compiler(env, MachineChoice.HOST)
        for d in cc.get_library_dirs(env):
            self.assertTrue(os.path.exists(d))
            self.assertTrue(os.path.isdir(d))
            self.assertTrue(os.path.isabs(d))

    def test_static_library_overwrite(self):
        '''
        Tests that static libraries are never appended to, always overwritten.
        Has to be a unit test because this involves building a project,
        reconfiguring, and building it again so that `ar` is run twice on the
        same static library.
        https://github.com/mesonbuild/meson/issues/1355
        '''
        testdir = os.path.join(self.common_test_dir, '3 static')
        env = get_fake_env(testdir, self.builddir, self.prefix)
        cc = detect_c_compiler(env, MachineChoice.HOST)
        static_linker = detect_static_linker(env, cc)
        if is_windows():
            raise SkipTest('https://github.com/mesonbuild/meson/issues/1526')
        if not isinstance(static_linker, linkers.ArLinker):
            raise SkipTest('static linker is not `ar`')
        # Configure
        self.init(testdir)
        # Get name of static library
        targets = self.introspect('--targets')
        self.assertGreaterEqual(len(targets), 1)
        libname = targets[0]['filename'][0]
        # Build and get contents of static library
        self.build()
        before = self._run(['ar', 't', os.path.join(self.builddir, libname)]).split()
        # Filter out non-object-file contents
        before = [f for f in before if f.endswith(('.o', '.obj'))]
        # Static library should contain only one object
        self.assertEqual(len(before), 1, msg=before)
        # Change the source to be built into the static library
        self.setconf('-Dsource=libfile2.c')
        self.build()
        after = self._run(['ar', 't', os.path.join(self.builddir, libname)]).split()
        # Filter out non-object-file contents
        after = [f for f in after if f.endswith(('.o', '.obj'))]
        # Static library should contain only one object
        self.assertEqual(len(after), 1, msg=after)
        # and the object must have changed
        self.assertNotEqual(before, after)

    def test_static_compile_order(self):
        '''
        Test that the order of files in a compiler command-line while compiling
        and linking statically is deterministic. This can't be an ordinary test
        case because we need to inspect the compiler database.
        https://github.com/mesonbuild/meson/pull/951
        '''
        testdir = os.path.join(self.common_test_dir, '5 linkstatic')
        self.init(testdir)
        compdb = self.get_compdb()
        # Rules will get written out in this order
        self.assertTrue(compdb[0]['file'].endswith("libfile.c"))
        self.assertTrue(compdb[1]['file'].endswith("libfile2.c"))
        self.assertTrue(compdb[2]['file'].endswith("libfile3.c"))
        self.assertTrue(compdb[3]['file'].endswith("libfile4.c"))
        # FIXME: We don't have access to the linker command

    def test_replace_unencodable_xml_chars(self):
        '''
        Test that unencodable xml chars are replaced with their
        printable representation
        https://github.com/mesonbuild/meson/issues/9894
        '''
        # Create base string(\nHello Meson\n) to see valid chars are not replaced
        base_string_invalid = '\n\x48\x65\x6c\x6c\x6f\x20\x4d\x65\x73\x6f\x6e\n'
        base_string_valid = '\nHello Meson\n'
        # Create invalid input from all known unencodable chars
        invalid_string = (
            '\x00\x01\x02\x03\x04\x05\x06\x07\x08\x0b\x0c\x0e\x0f\x10\x11'
            '\x12\x13\x14\x15\x16\x17\x18\x19\x1a\x1b\x1c\x1d\x1e\x1f\x7f'
            '\x80\x81\x82\x83\x84\x86\x87\x88\x89\x8a\x8b\x8c\x8d\x8e\x8f'
            '\x90\x91\x92\x93\x94\x95\x96\x97\x98\x99\x9a\x9b\x9c\x9d\x9e'
            '\x9f\ufdd0\ufdd1\ufdd2\ufdd3\ufdd4\ufdd5\ufdd6\ufdd7\ufdd8'
            '\ufdd9\ufdda\ufddb\ufddc\ufddd\ufdde\ufddf\ufde0\ufde1'
            '\ufde2\ufde3\ufde4\ufde5\ufde6\ufde7\ufde8\ufde9\ufdea'
            '\ufdeb\ufdec\ufded\ufdee\ufdef\ufffe\uffff')
        if sys.maxunicode >= 0x10000:
            invalid_string = invalid_string + (
                '\U0001fffe\U0001ffff\U0002fffe\U0002ffff'
                '\U0003fffe\U0003ffff\U0004fffe\U0004ffff'
                '\U0005fffe\U0005ffff\U0006fffe\U0006ffff'
                '\U0007fffe\U0007ffff\U0008fffe\U0008ffff'
                '\U0009fffe\U0009ffff\U000afffe\U000affff'
                '\U000bfffe\U000bffff\U000cfffe\U000cffff'
                '\U000dfffe\U000dffff\U000efffe\U000effff'
                '\U000ffffe\U000fffff\U0010fffe\U0010ffff')

        valid_string = base_string_valid + repr(invalid_string)[1:-1] + base_string_valid
        invalid_string = base_string_invalid + invalid_string + base_string_invalid
        fixed_string = mtest.replace_unencodable_xml_chars(invalid_string)
        self.assertEqual(fixed_string, valid_string)

    def test_replace_unencodable_xml_chars_unit(self):
        '''
        Test that unencodable xml chars are replaced with their
        printable representation
        https://github.com/mesonbuild/meson/issues/9894
        '''
        if not shutil.which('xmllint'):
            raise SkipTest('xmllint not installed')
        testdir = os.path.join(self.unit_test_dir, '111 replace unencodable xml chars')
        self.init(testdir)
        tests_command_output = self.run_tests()
        junit_xml_logs = Path(self.logdir, 'testlog.junit.xml')
        subprocess.run(['xmllint', junit_xml_logs], check=True)
        # Ensure command output and JSON / text logs are not mangled.
        raw_output_sample = '\x00\x01\x02\x03\x04\x05\x06\x07\x08\x0b'
        assert raw_output_sample in tests_command_output
<<<<<<< HEAD
        text_log = Path(self.logdir, 'testlog.txt').read_text()
=======
        text_log = Path(self.logdir, 'testlog.txt').read_text(encoding='utf-8')
>>>>>>> 7d28ff29
        assert raw_output_sample in text_log
        json_log = json.loads(Path(self.logdir, 'testlog.json').read_bytes())
        assert raw_output_sample in json_log['stdout']

    def test_run_target_files_path(self):
        '''
        Test that run_targets are run from the correct directory
        https://github.com/mesonbuild/meson/issues/957
        '''
        testdir = os.path.join(self.common_test_dir, '51 run target')
        self.init(testdir)
        self.run_target('check_exists')
        self.run_target('check-env')
        self.run_target('check-env-ct')

    def test_run_target_subdir(self):
        '''
        Test that run_targets are run from the correct directory
        https://github.com/mesonbuild/meson/issues/957
        '''
        testdir = os.path.join(self.common_test_dir, '51 run target')
        self.init(testdir)
        self.run_target('textprinter')

    def test_install_introspection(self):
        '''
        Tests that the Meson introspection API exposes install filenames correctly
        https://github.com/mesonbuild/meson/issues/829
        '''
        if self.backend is not Backend.ninja:
            raise SkipTest(f'{self.backend.name!r} backend can\'t install files')
        testdir = os.path.join(self.common_test_dir, '8 install')
        self.init(testdir)
        intro = self.introspect('--targets')
        if intro[0]['type'] == 'executable':
            intro = intro[::-1]
        self.assertPathListEqual(intro[0]['install_filename'], ['/usr/lib/libstat.a'])
        self.assertPathListEqual(intro[1]['install_filename'], ['/usr/bin/prog' + exe_suffix])

    def test_install_subdir_introspection(self):
        '''
        Test that the Meson introspection API also contains subdir install information
        https://github.com/mesonbuild/meson/issues/5556
        '''
        testdir = os.path.join(self.common_test_dir, '59 install subdir')
        self.init(testdir)
        intro = self.introspect('--installed')
        expected = {
            'nested_elided/sub': 'share',
            'new_directory': 'share/new_directory',
            'sub/sub1': 'share/sub1',
            'sub1': 'share/sub1',
            'sub2': 'share/sub2',
            'sub3': '/usr/share/sub3',
            'sub_elided': 'share',
            'subdir/sub1': 'share/sub1',
            'subdir/sub_elided': 'share',
        }

        self.assertEqual(len(intro), len(expected))

        # Convert expected to PurePath
        expected_converted = {PurePath(os.path.join(testdir, key)): PurePath(os.path.join(self.prefix, val)) for key, val in expected.items()}
        intro_converted = {PurePath(key): PurePath(val) for key, val in intro.items()}

        for src, dst in expected_converted.items():
            self.assertIn(src, intro_converted)
            self.assertEqual(dst, intro_converted[src])

    def test_install_introspection_multiple_outputs(self):
        '''
        Tests that the Meson introspection API exposes multiple install filenames correctly without crashing
        https://github.com/mesonbuild/meson/pull/4555

        Reverted to the first file only because of https://github.com/mesonbuild/meson/pull/4547#discussion_r244173438
        TODO Change the format to a list officially in a followup PR
        '''
        if self.backend is not Backend.ninja:
            raise SkipTest(f'{self.backend.name!r} backend can\'t install files')
        testdir = os.path.join(self.common_test_dir, '140 custom target multiple outputs')
        self.init(testdir)
        intro = self.introspect('--targets')
        if intro[0]['type'] == 'executable':
            intro = intro[::-1]
        self.assertPathListEqual(intro[0]['install_filename'], ['/usr/include/diff.h', '/usr/bin/diff.sh'])
        self.assertPathListEqual(intro[1]['install_filename'], ['/opt/same.h', '/opt/same.sh'])
        self.assertPathListEqual(intro[2]['install_filename'], ['/usr/include/first.h', None])
        self.assertPathListEqual(intro[3]['install_filename'], [None, '/usr/bin/second.sh'])

    def read_install_logs(self):
        # Find logged files and directories
        with Path(self.builddir, 'meson-logs', 'install-log.txt').open(encoding='utf-8') as f:
            return list(map(lambda l: Path(l.strip()),
                              filter(lambda l: not l.startswith('#'),
                                     f.readlines())))

    def test_install_log_content(self):
        '''
        Tests that the install-log.txt is consistent with the installed files and directories.
        Specifically checks that the log file only contains one entry per file/directory.
        https://github.com/mesonbuild/meson/issues/4499
        '''
        testdir = os.path.join(self.common_test_dir, '59 install subdir')
        self.init(testdir)
        self.install()
        installpath = Path(self.installdir)
        # Find installed files and directories
        expected = {installpath: 0}
        for name in installpath.rglob('*'):
            expected[name] = 0
        logged = self.read_install_logs()
        for name in logged:
            self.assertTrue(name in expected, f'Log contains extra entry {name}')
            expected[name] += 1

        for name, count in expected.items():
            self.assertGreater(count, 0, f'Log is missing entry for {name}')
            self.assertLess(count, 2, f'Log has multiple entries for {name}')

        # Verify that with --dry-run we obtain the same logs but with nothing
        # actually installed
        windows_proof_rmtree(self.installdir)
        self._run(self.meson_command + ['install', '--dry-run', '--destdir', self.installdir], workdir=self.builddir)
        self.assertEqual(logged, self.read_install_logs())
        self.assertFalse(os.path.exists(self.installdir))

        # If destdir is relative to build directory it should install
        # exactly the same files.
        rel_installpath = os.path.relpath(self.installdir, self.builddir)
        self._run(self.meson_command + ['install', '--dry-run', '--destdir', rel_installpath, '-C', self.builddir])
        self.assertEqual(logged, self.read_install_logs())

    def test_uninstall(self):
        exename = os.path.join(self.installdir, 'usr/bin/prog' + exe_suffix)
        dirname = os.path.join(self.installdir, 'usr/share/dir')
        testdir = os.path.join(self.common_test_dir, '8 install')
        self.init(testdir)
        self.assertPathDoesNotExist(exename)
        self.install()
        self.assertPathExists(exename)
        self.uninstall()
        self.assertPathDoesNotExist(exename)
        self.assertPathDoesNotExist(dirname)

    def test_forcefallback(self):
        testdir = os.path.join(self.unit_test_dir, '31 forcefallback')
        self.init(testdir, extra_args=['--wrap-mode=forcefallback'])
        self.build()
        self.run_tests()

    def test_implicit_forcefallback(self):
        testdir = os.path.join(self.unit_test_dir, '96 implicit force fallback')
        with self.assertRaises(subprocess.CalledProcessError):
            self.init(testdir)
        self.init(testdir, extra_args=['--wrap-mode=forcefallback'])
        self.new_builddir()
        self.init(testdir, extra_args=['--force-fallback-for=something'])

    def test_nopromote(self):
        testdir = os.path.join(self.common_test_dir, '98 subproject subdir')
        with self.assertRaises(subprocess.CalledProcessError) as cm:
            self.init(testdir, extra_args=['--wrap-mode=nopromote'])
        self.assertIn('dependency subsub found: NO', cm.exception.stdout)

    def test_force_fallback_for(self):
        testdir = os.path.join(self.unit_test_dir, '31 forcefallback')
        self.init(testdir, extra_args=['--force-fallback-for=zlib,foo'])
        self.build()
        self.run_tests()

    def test_force_fallback_for_nofallback(self):
        testdir = os.path.join(self.unit_test_dir, '31 forcefallback')
        self.init(testdir, extra_args=['--force-fallback-for=zlib,foo', '--wrap-mode=nofallback'])
        self.build()
        self.run_tests()

    def test_testrepeat(self):
        testdir = os.path.join(self.common_test_dir, '206 tap tests')
        self.init(testdir)
        self.build()
        self._run(self.mtest_command + ['--repeat=2'])

    def test_verbose(self):
        testdir = os.path.join(self.common_test_dir, '206 tap tests')
        self.init(testdir)
        self.build()
        out = self._run(self.mtest_command + ['--suite', 'verbose'])
        self.assertIn('1/1 subtest 1', out)

    def test_long_output(self):
        testdir = os.path.join(self.common_test_dir, '254 long output')
        self.init(testdir)
        self.build()
        self.run_tests()

        # Ensure lines are found from testlog.txt when not being verbose.

        i = 1
        with open(os.path.join(self.logdir, 'testlog.txt'), encoding='utf-8') as f:
            line = f.readline()
            while line and i < 100001:
                if f'# Iteration {i} to stdout' in line:
                    i += 1
                line = f.readline()
            self.assertEqual(i, 100001)

            i = 1
            while line:
                if f'# Iteration {i} to stderr' in line:
                    i += 1
                line = f.readline()
        self.assertEqual(i, 100001)

        # Ensure lines are found from both testlog.txt and console when being verbose.

        out = self._run(self.mtest_command + ['-v'])
        i = 1
        with open(os.path.join(self.logdir, 'testlog.txt'), encoding='utf-8') as f:
            line = f.readline()
            while line and i < 100001:
                if f'# Iteration {i} to stdout' in line:
                    i += 1
                line = f.readline()
            self.assertEqual(i, 100001)

            i = 1
            while line:
                if f'# Iteration {i} to stderr' in line:
                    i += 1
                line = f.readline()
        self.assertEqual(i, 100001)

        lines = out.split('\n')
        line_number = 0
        i = 1
        while line_number < len(lines) and i < 100001:
            print('---> %s' % lines[line_number])
            if f'# Iteration {i} to stdout' in lines[line_number]:
                i += 1
            line_number += 1
        self.assertEqual(i, 100001)

        line_number = 0
        i = 1
        while line_number < len(lines):
            if f'# Iteration {i} to stderr' in lines[line_number]:
                i += 1
            line_number += 1
        self.assertEqual(i, 100001)


    def test_testsetups(self):
        if not shutil.which('valgrind'):
            raise SkipTest('Valgrind not installed.')
        testdir = os.path.join(self.unit_test_dir, '2 testsetups')
        self.init(testdir)
        self.build()
        # Run tests without setup
        self.run_tests()
        with open(os.path.join(self.logdir, 'testlog.txt'), encoding='utf-8') as f:
            basic_log = f.read()
        # Run buggy test with setup that has env that will make it fail
        self.assertRaises(subprocess.CalledProcessError,
                          self._run, self.mtest_command + ['--setup=valgrind'])
        with open(os.path.join(self.logdir, 'testlog-valgrind.txt'), encoding='utf-8') as f:
            vg_log = f.read()
        self.assertNotIn('TEST_ENV is set', basic_log)
        self.assertNotIn('Memcheck', basic_log)
        self.assertIn('TEST_ENV is set', vg_log)
        self.assertIn('Memcheck', vg_log)
        # Run buggy test with setup without env that will pass
        self._run(self.mtest_command + ['--setup=wrapper'])
        # Setup with no properties works
        self._run(self.mtest_command + ['--setup=empty'])
        # Setup with only env works
        self._run(self.mtest_command + ['--setup=onlyenv'])
        self._run(self.mtest_command + ['--setup=onlyenv2'])
        self._run(self.mtest_command + ['--setup=onlyenv3'])
        # Setup with only a timeout works
        self._run(self.mtest_command + ['--setup=timeout'])
        # Setup that does not define a wrapper works with --wrapper
        self._run(self.mtest_command + ['--setup=timeout', '--wrapper', shutil.which('valgrind')])
        # Setup that skips test works
        self._run(self.mtest_command + ['--setup=good'])
        with open(os.path.join(self.logdir, 'testlog-good.txt'), encoding='utf-8') as f:
            exclude_suites_log = f.read()
        self.assertNotIn('buggy', exclude_suites_log)
        # --suite overrides add_test_setup(exclude_suites)
        self._run(self.mtest_command + ['--setup=good', '--suite', 'buggy'])
        with open(os.path.join(self.logdir, 'testlog-good.txt'), encoding='utf-8') as f:
            include_suites_log = f.read()
        self.assertIn('buggy', include_suites_log)

    def test_testsetup_selection(self):
        testdir = os.path.join(self.unit_test_dir, '14 testsetup selection')
        self.init(testdir)
        self.build()

        # Run tests without setup
        self.run_tests()

        self.assertRaises(subprocess.CalledProcessError, self._run, self.mtest_command + ['--setup=missingfromfoo'])
        self._run(self.mtest_command + ['--setup=missingfromfoo', '--no-suite=foo:'])

        self._run(self.mtest_command + ['--setup=worksforall'])
        self._run(self.mtest_command + ['--setup=main:worksforall'])

        self.assertRaises(subprocess.CalledProcessError, self._run,
                          self.mtest_command + ['--setup=onlyinbar'])
        self.assertRaises(subprocess.CalledProcessError, self._run,
                          self.mtest_command + ['--setup=onlyinbar', '--no-suite=main:'])
        self._run(self.mtest_command + ['--setup=onlyinbar', '--no-suite=main:', '--no-suite=foo:'])
        self._run(self.mtest_command + ['--setup=bar:onlyinbar'])
        self.assertRaises(subprocess.CalledProcessError, self._run,
                          self.mtest_command + ['--setup=foo:onlyinbar'])
        self.assertRaises(subprocess.CalledProcessError, self._run,
                          self.mtest_command + ['--setup=main:onlyinbar'])

    def test_testsetup_default(self):
        testdir = os.path.join(self.unit_test_dir, '48 testsetup default')
        self.init(testdir)
        self.build()

        # Run tests without --setup will cause the default setup to be used
        self.run_tests()
        with open(os.path.join(self.logdir, 'testlog.txt'), encoding='utf-8') as f:
            default_log = f.read()

        # Run tests with explicitly using the same setup that is set as default
        self._run(self.mtest_command + ['--setup=mydefault'])
        with open(os.path.join(self.logdir, 'testlog-mydefault.txt'), encoding='utf-8') as f:
            mydefault_log = f.read()

        # Run tests with another setup
        self._run(self.mtest_command + ['--setup=other'])
        with open(os.path.join(self.logdir, 'testlog-other.txt'), encoding='utf-8') as f:
            other_log = f.read()

        self.assertIn('ENV_A is 1', default_log)
        self.assertIn('ENV_B is 2', default_log)
        self.assertIn('ENV_C is 2', default_log)

        self.assertIn('ENV_A is 1', mydefault_log)
        self.assertIn('ENV_B is 2', mydefault_log)
        self.assertIn('ENV_C is 2', mydefault_log)

        self.assertIn('ENV_A is 1', other_log)
        self.assertIn('ENV_B is 3', other_log)
        self.assertIn('ENV_C is 2', other_log)

    def assertFailedTestCount(self, failure_count, command):
        try:
            self._run(command)
            self.assertEqual(0, failure_count, 'Expected %d tests to fail.' % failure_count)
        except subprocess.CalledProcessError as e:
            self.assertEqual(e.returncode, failure_count)

    def test_suite_selection(self):
        testdir = os.path.join(self.unit_test_dir, '4 suite selection')
        self.init(testdir)
        self.build()

        self.assertFailedTestCount(4, self.mtest_command)

        self.assertFailedTestCount(0, self.mtest_command + ['--suite', ':success'])
        self.assertFailedTestCount(3, self.mtest_command + ['--suite', ':fail'])
        self.assertFailedTestCount(4, self.mtest_command + ['--no-suite', ':success'])
        self.assertFailedTestCount(1, self.mtest_command + ['--no-suite', ':fail'])

        self.assertFailedTestCount(1, self.mtest_command + ['--suite', 'mainprj'])
        self.assertFailedTestCount(0, self.mtest_command + ['--suite', 'subprjsucc'])
        self.assertFailedTestCount(1, self.mtest_command + ['--suite', 'subprjfail'])
        self.assertFailedTestCount(1, self.mtest_command + ['--suite', 'subprjmix'])
        self.assertFailedTestCount(3, self.mtest_command + ['--no-suite', 'mainprj'])
        self.assertFailedTestCount(4, self.mtest_command + ['--no-suite', 'subprjsucc'])
        self.assertFailedTestCount(3, self.mtest_command + ['--no-suite', 'subprjfail'])
        self.assertFailedTestCount(3, self.mtest_command + ['--no-suite', 'subprjmix'])

        self.assertFailedTestCount(1, self.mtest_command + ['--suite', 'mainprj:fail'])
        self.assertFailedTestCount(0, self.mtest_command + ['--suite', 'mainprj:success'])
        self.assertFailedTestCount(3, self.mtest_command + ['--no-suite', 'mainprj:fail'])
        self.assertFailedTestCount(4, self.mtest_command + ['--no-suite', 'mainprj:success'])

        self.assertFailedTestCount(1, self.mtest_command + ['--suite', 'subprjfail:fail'])
        self.assertFailedTestCount(0, self.mtest_command + ['--suite', 'subprjfail:success'])
        self.assertFailedTestCount(3, self.mtest_command + ['--no-suite', 'subprjfail:fail'])
        self.assertFailedTestCount(4, self.mtest_command + ['--no-suite', 'subprjfail:success'])

        self.assertFailedTestCount(0, self.mtest_command + ['--suite', 'subprjsucc:fail'])
        self.assertFailedTestCount(0, self.mtest_command + ['--suite', 'subprjsucc:success'])
        self.assertFailedTestCount(4, self.mtest_command + ['--no-suite', 'subprjsucc:fail'])
        self.assertFailedTestCount(4, self.mtest_command + ['--no-suite', 'subprjsucc:success'])

        self.assertFailedTestCount(1, self.mtest_command + ['--suite', 'subprjmix:fail'])
        self.assertFailedTestCount(0, self.mtest_command + ['--suite', 'subprjmix:success'])
        self.assertFailedTestCount(3, self.mtest_command + ['--no-suite', 'subprjmix:fail'])
        self.assertFailedTestCount(4, self.mtest_command + ['--no-suite', 'subprjmix:success'])

        self.assertFailedTestCount(2, self.mtest_command + ['--suite', 'subprjfail', '--suite', 'subprjmix:fail'])
        self.assertFailedTestCount(3, self.mtest_command + ['--suite', 'subprjfail', '--suite', 'subprjmix', '--suite', 'mainprj'])
        self.assertFailedTestCount(2, self.mtest_command + ['--suite', 'subprjfail', '--suite', 'subprjmix', '--suite', 'mainprj', '--no-suite', 'subprjmix:fail'])
        self.assertFailedTestCount(1, self.mtest_command + ['--suite', 'subprjfail', '--suite', 'subprjmix', '--suite', 'mainprj', '--no-suite', 'subprjmix:fail', 'mainprj-failing_test'])

        self.assertFailedTestCount(2, self.mtest_command + ['--no-suite', 'subprjfail:fail', '--no-suite', 'subprjmix:fail'])

    def test_mtest_reconfigure(self):
        if self.backend is not Backend.ninja:
            raise SkipTest(f'mtest can\'t rebuild with {self.backend.name!r}')

        testdir = os.path.join(self.common_test_dir, '206 tap tests')
        self.init(testdir)
        self.utime(os.path.join(testdir, 'meson.build'))
        o = self._run(self.mtest_command + ['--list'])
        self.assertIn('Regenerating build files.', o)
        self.assertIn('test_features / xfail', o)
        o = self._run(self.mtest_command + ['--list'])
        self.assertNotIn('Regenerating build files.', o)
        # no real targets should have been built
        tester = os.path.join(self.builddir, 'tester' + exe_suffix)
        self.assertPathDoesNotExist(tester)
        # check that we don't reconfigure if --no-rebuild is passed
        self.utime(os.path.join(testdir, 'meson.build'))
        o = self._run(self.mtest_command + ['--list', '--no-rebuild'])
        self.assertNotIn('Regenerating build files.', o)

    def test_unexisting_test_name(self):
        testdir = os.path.join(self.unit_test_dir, '4 suite selection')
        self.init(testdir)
        self.build()

        self.assertRaises(subprocess.CalledProcessError, self._run, self.mtest_command + ['notatest'])

    def test_select_test_using_wildcards(self):
        testdir = os.path.join(self.unit_test_dir, '4 suite selection')
        self.init(testdir)
        self.build()

        o = self._run(self.mtest_command + ['--list', 'mainprj*'])
        self.assertIn('mainprj-failing_test', o)
        self.assertIn('mainprj-successful_test_no_suite', o)
        self.assertNotIn('subprj', o)

        o = self._run(self.mtest_command + ['--list', '*succ*', 'subprjm*:'])
        self.assertIn('mainprj-successful_test_no_suite', o)
        self.assertIn('subprjmix-failing_test', o)
        self.assertIn('subprjmix-successful_test', o)
        self.assertIn('subprjsucc-successful_test_no_suite', o)
        self.assertNotIn('subprjfail-failing_test', o)

    def test_build_by_default(self):
        testdir = os.path.join(self.common_test_dir, '129 build by default')
        self.init(testdir)
        self.build()
        genfile1 = os.path.join(self.builddir, 'generated1.dat')
        genfile2 = os.path.join(self.builddir, 'generated2.dat')
        exe1 = os.path.join(self.builddir, 'fooprog' + exe_suffix)
        exe2 = os.path.join(self.builddir, 'barprog' + exe_suffix)
        self.assertPathExists(genfile1)
        self.assertPathExists(genfile2)
        self.assertPathDoesNotExist(exe1)
        self.assertPathDoesNotExist(exe2)
        self.build(target=('fooprog' + exe_suffix))
        self.assertPathExists(exe1)
        self.build(target=('barprog' + exe_suffix))
        self.assertPathExists(exe2)

    def test_build_generated_pyx_directly(self):
        # Check that the transpile stage also includes
        # dependencies for the compilation stage as dependencies
        testdir = os.path.join("test cases/cython", '2 generated sources')
        env = get_fake_env(testdir, self.builddir, self.prefix)
        try:
            detect_compiler_for(env, "cython", MachineChoice.HOST, True, '')
        except EnvironmentException:
            raise SkipTest("Cython is not installed")
        self.init(testdir)
        # Need to get the full target name of the pyx.c target
        # (which is unfortunately not provided by introspection :( )
        # We'll need to dig into the generated sources
        targets = self.introspect('--targets')
        name = None
        for target in targets:
            for target_sources in target["target_sources"]:
                for generated_source in target_sources.get("generated_sources", []):
                    if "includestuff.pyx.c" in generated_source:
                        name = generated_source
                        break
        # Split the path (we only want the includestuff.cpython-blahblah.so.p/includestuff.pyx.c)
        name = os.path.normpath(name).split(os.sep)[-2:]
        name = os.sep.join(name)  # Glue list into a string
        self.build(target=name)

    def test_build_pyx_depfiles(self):
        # building regularly and then touching a depfile dependency should rebuild
        testdir = os.path.join("test cases/cython", '2 generated sources')
        env = get_fake_env(testdir, self.builddir, self.prefix)
        try:
            cython = detect_compiler_for(env, "cython", MachineChoice.HOST, True, '')
            if not version_compare(cython.version, '>=0.29.33'):
                raise SkipTest('Cython is too old')
        except EnvironmentException:
            raise SkipTest("Cython is not installed")
        self.init(testdir)

        targets = self.introspect('--targets')
        for target in targets:
            if target['name'].startswith('simpleinclude'):
                name = target['name']
        self.build()
        self.utime(os.path.join(testdir, 'simplestuff.pxi'))
        self.assertBuildRelinkedOnlyTarget(name)


    def test_internal_include_order(self):
        if mesonbuild.environment.detect_msys2_arch() and ('MESON_RSP_THRESHOLD' in os.environ):
            raise SkipTest('Test does not yet support gcc rsp files on msys2')

        testdir = os.path.join(self.common_test_dir, '130 include order')
        self.init(testdir)
        execmd = fxecmd = None
        for cmd in self.get_compdb():
            if 'someexe' in cmd['command']:
                execmd = cmd['command']
                continue
            if 'somefxe' in cmd['command']:
                fxecmd = cmd['command']
                continue
        if not execmd or not fxecmd:
            raise Exception('Could not find someexe and somfxe commands')
        # Check include order for 'someexe'
        incs = [a for a in split_args(execmd) if a.startswith("-I")]
        self.assertEqual(len(incs), 9)
        # Need to run the build so the private dir is created.
        self.build()
        pdirs = glob(os.path.join(self.builddir, 'sub4/someexe*.p'))
        self.assertEqual(len(pdirs), 1)
        privdir = pdirs[0][len(self.builddir)+1:]
        self.assertPathEqual(incs[0], "-I" + privdir)
        # target build subdir
        self.assertPathEqual(incs[1], "-Isub4")
        # target source subdir
        self.assertPathBasenameEqual(incs[2], 'sub4')
        # include paths added via per-target c_args: ['-I'...]
        self.assertPathBasenameEqual(incs[3], 'sub3')
        # target include_directories: build dir
        self.assertPathEqual(incs[4], "-Isub2")
        # target include_directories: source dir
        self.assertPathBasenameEqual(incs[5], 'sub2')
        # target internal dependency include_directories: build dir
        self.assertPathEqual(incs[6], "-Isub1")
        # target internal dependency include_directories: source dir
        self.assertPathBasenameEqual(incs[7], 'sub1')
        # custom target include dir
        self.assertPathEqual(incs[8], '-Ictsub')
        # Check include order for 'somefxe'
        incs = [a for a in split_args(fxecmd) if a.startswith('-I')]
        self.assertEqual(len(incs), 9)
        # target private dir
        pdirs = glob(os.path.join(self.builddir, 'somefxe*.p'))
        self.assertEqual(len(pdirs), 1)
        privdir = pdirs[0][len(self.builddir)+1:]
        self.assertPathEqual(incs[0], '-I' + privdir)
        # target build dir
        self.assertPathEqual(incs[1], '-I.')
        # target source dir
        self.assertPathBasenameEqual(incs[2], os.path.basename(testdir))
        # target internal dependency correct include_directories: build dir
        self.assertPathEqual(incs[3], "-Isub4")
        # target internal dependency correct include_directories: source dir
        self.assertPathBasenameEqual(incs[4], 'sub4')
        # target internal dependency dep include_directories: build dir
        self.assertPathEqual(incs[5], "-Isub1")
        # target internal dependency dep include_directories: source dir
        self.assertPathBasenameEqual(incs[6], 'sub1')
        # target internal dependency wrong include_directories: build dir
        self.assertPathEqual(incs[7], "-Isub2")
        # target internal dependency wrong include_directories: source dir
        self.assertPathBasenameEqual(incs[8], 'sub2')

    def test_compiler_detection(self):
        '''
        Test that automatic compiler detection and setting from the environment
        both work just fine. This is needed because while running project tests
        and other unit tests, we always read CC/CXX/etc from the environment.
        '''
        gnu = GnuCompiler
        clang = ClangCompiler
        intel = IntelGnuLikeCompiler
        msvc = (VisualStudioCCompiler, VisualStudioCPPCompiler)
        clangcl = (ClangClCCompiler, ClangClCPPCompiler)
        ar = linkers.ArLinker
        lib = linkers.VisualStudioLinker
        langs = [('c', 'CC'), ('cpp', 'CXX')]
        if not is_windows() and platform.machine().lower() != 'e2k':
            langs += [('objc', 'OBJC'), ('objcpp', 'OBJCXX')]
        testdir = os.path.join(self.unit_test_dir, '5 compiler detection')
        env = get_fake_env(testdir, self.builddir, self.prefix)
        for lang, evar in langs:
            # Detect with evar and do sanity checks on that
            if evar in os.environ:
                ecc = compiler_from_language(env, lang, MachineChoice.HOST)
                self.assertTrue(ecc.version)
                elinker = detect_static_linker(env, ecc)
                # Pop it so we don't use it for the next detection
                evalue = os.environ.pop(evar)
                # Very rough/strict heuristics. Would never work for actual
                # compiler detection, but should be ok for the tests.
                ebase = os.path.basename(evalue)
                if ebase.startswith('g') or ebase.endswith(('-gcc', '-g++')):
                    self.assertIsInstance(ecc, gnu)
                    self.assertIsInstance(elinker, ar)
                elif 'clang-cl' in ebase:
                    self.assertIsInstance(ecc, clangcl)
                    self.assertIsInstance(elinker, lib)
                elif 'clang' in ebase:
                    self.assertIsInstance(ecc, clang)
                    self.assertIsInstance(elinker, ar)
                elif ebase.startswith('ic'):
                    self.assertIsInstance(ecc, intel)
                    self.assertIsInstance(elinker, ar)
                elif ebase.startswith('cl'):
                    self.assertIsInstance(ecc, msvc)
                    self.assertIsInstance(elinker, lib)
                else:
                    raise AssertionError(f'Unknown compiler {evalue!r}')
                # Check that we actually used the evalue correctly as the compiler
                self.assertEqual(ecc.get_exelist(), split_args(evalue))
            # Do auto-detection of compiler based on platform, PATH, etc.
            cc = compiler_from_language(env, lang, MachineChoice.HOST)
            self.assertTrue(cc.version)
            linker = detect_static_linker(env, cc)
            # Check compiler type
            if isinstance(cc, gnu):
                self.assertIsInstance(linker, ar)
                if is_osx():
                    self.assertIsInstance(cc.linker, linkers.AppleDynamicLinker)
                elif is_sunos():
                    self.assertIsInstance(cc.linker, (linkers.SolarisDynamicLinker, linkers.GnuLikeDynamicLinkerMixin))
                else:
                    self.assertIsInstance(cc.linker, linkers.GnuLikeDynamicLinkerMixin)
            if isinstance(cc, clangcl):
                self.assertIsInstance(linker, lib)
                self.assertIsInstance(cc.linker, linkers.ClangClDynamicLinker)
            if isinstance(cc, clang):
                self.assertIsInstance(linker, ar)
                if is_osx():
                    self.assertIsInstance(cc.linker, linkers.AppleDynamicLinker)
                elif is_windows():
                    # This is clang, not clang-cl. This can be either an
                    # ld-like linker of link.exe-like linker (usually the
                    # former for msys2, the latter otherwise)
                    self.assertIsInstance(cc.linker, (linkers.MSVCDynamicLinker, linkers.GnuLikeDynamicLinkerMixin))
                else:
                    self.assertIsInstance(cc.linker, linkers.GnuLikeDynamicLinkerMixin)
            if isinstance(cc, intel):
                self.assertIsInstance(linker, ar)
                if is_osx():
                    self.assertIsInstance(cc.linker, linkers.AppleDynamicLinker)
                elif is_windows():
                    self.assertIsInstance(cc.linker, linkers.XilinkDynamicLinker)
                else:
                    self.assertIsInstance(cc.linker, linkers.GnuDynamicLinker)
            if isinstance(cc, msvc):
                self.assertTrue(is_windows())
                self.assertIsInstance(linker, lib)
                self.assertEqual(cc.id, 'msvc')
                self.assertTrue(hasattr(cc, 'is_64'))
                self.assertIsInstance(cc.linker, linkers.MSVCDynamicLinker)
                # If we're on Windows CI, we know what the compiler will be
                if 'arch' in os.environ:
                    if os.environ['arch'] == 'x64':
                        self.assertTrue(cc.is_64)
                    else:
                        self.assertFalse(cc.is_64)
            # Set evar ourselves to a wrapper script that just calls the same
            # exelist + some argument. This is meant to test that setting
            # something like `ccache gcc -pipe` or `distcc ccache gcc` works.
            wrapper = os.path.join(testdir, 'compiler wrapper.py')
            wrappercc = python_command + [wrapper] + cc.get_exelist() + ['-DSOME_ARG']
            os.environ[evar] = ' '.join(quote_arg(w) for w in wrappercc)

            # Check static linker too
            wrapperlinker = python_command + [wrapper] + linker.get_exelist() + linker.get_always_args()
            os.environ['AR'] = ' '.join(quote_arg(w) for w in wrapperlinker)

            # Need a new env to re-run environment loading
            env = get_fake_env(testdir, self.builddir, self.prefix)

            wcc = compiler_from_language(env, lang, MachineChoice.HOST)
            wlinker = detect_static_linker(env, wcc)
            # Pop it so we don't use it for the next detection
            os.environ.pop('AR')
            # Must be the same type since it's a wrapper around the same exelist
            self.assertIs(type(cc), type(wcc))
            self.assertIs(type(linker), type(wlinker))
            # Ensure that the exelist is correct
            self.assertEqual(wcc.get_exelist(), wrappercc)
            self.assertEqual(wlinker.get_exelist(), wrapperlinker)
            # Ensure that the version detection worked correctly
            self.assertEqual(cc.version, wcc.version)
            if hasattr(cc, 'is_64'):
                self.assertEqual(cc.is_64, wcc.is_64)

    def test_always_prefer_c_compiler_for_asm(self):
        testdir = os.path.join(self.common_test_dir, '133 c cpp and asm')
        # Skip if building with MSVC
        env = get_fake_env(testdir, self.builddir, self.prefix)
        if detect_c_compiler(env, MachineChoice.HOST).get_id() == 'msvc':
            raise SkipTest('MSVC can\'t compile assembly')
        self.init(testdir)
        commands = {'c-asm': {}, 'cpp-asm': {}, 'cpp-c-asm': {}, 'c-cpp-asm': {}}
        for cmd in self.get_compdb():
            # Get compiler
            split = split_args(cmd['command'])
            if split[0] in ('ccache', 'sccache'):
                compiler = split[1]
            else:
                compiler = split[0]
            # Classify commands
            if 'Ic-asm' in cmd['command']:
                if cmd['file'].endswith('.S'):
                    commands['c-asm']['asm'] = compiler
                elif cmd['file'].endswith('.c'):
                    commands['c-asm']['c'] = compiler
                else:
                    raise AssertionError('{!r} found in cpp-asm?'.format(cmd['command']))
            elif 'Icpp-asm' in cmd['command']:
                if cmd['file'].endswith('.S'):
                    commands['cpp-asm']['asm'] = compiler
                elif cmd['file'].endswith('.cpp'):
                    commands['cpp-asm']['cpp'] = compiler
                else:
                    raise AssertionError('{!r} found in cpp-asm?'.format(cmd['command']))
            elif 'Ic-cpp-asm' in cmd['command']:
                if cmd['file'].endswith('.S'):
                    commands['c-cpp-asm']['asm'] = compiler
                elif cmd['file'].endswith('.c'):
                    commands['c-cpp-asm']['c'] = compiler
                elif cmd['file'].endswith('.cpp'):
                    commands['c-cpp-asm']['cpp'] = compiler
                else:
                    raise AssertionError('{!r} found in c-cpp-asm?'.format(cmd['command']))
            elif 'Icpp-c-asm' in cmd['command']:
                if cmd['file'].endswith('.S'):
                    commands['cpp-c-asm']['asm'] = compiler
                elif cmd['file'].endswith('.c'):
                    commands['cpp-c-asm']['c'] = compiler
                elif cmd['file'].endswith('.cpp'):
                    commands['cpp-c-asm']['cpp'] = compiler
                else:
                    raise AssertionError('{!r} found in cpp-c-asm?'.format(cmd['command']))
            else:
                raise AssertionError('Unknown command {!r} found'.format(cmd['command']))
        # Check that .S files are always built with the C compiler
        self.assertEqual(commands['c-asm']['asm'], commands['c-asm']['c'])
        self.assertEqual(commands['c-asm']['asm'], commands['cpp-asm']['asm'])
        self.assertEqual(commands['cpp-asm']['asm'], commands['c-cpp-asm']['c'])
        self.assertEqual(commands['c-cpp-asm']['asm'], commands['c-cpp-asm']['c'])
        self.assertEqual(commands['cpp-c-asm']['asm'], commands['cpp-c-asm']['c'])
        self.assertNotEqual(commands['cpp-asm']['asm'], commands['cpp-asm']['cpp'])
        self.assertNotEqual(commands['c-cpp-asm']['c'], commands['c-cpp-asm']['cpp'])
        self.assertNotEqual(commands['cpp-c-asm']['c'], commands['cpp-c-asm']['cpp'])
        # Check that the c-asm target is always linked with the C linker
        build_ninja = os.path.join(self.builddir, 'build.ninja')
        with open(build_ninja, encoding='utf-8') as f:
            contents = f.read()
            m = re.search('build c-asm.*: c_LINKER', contents)
        self.assertIsNotNone(m, msg=contents)

    def test_preprocessor_checks_CPPFLAGS(self):
        '''
        Test that preprocessor compiler checks read CPPFLAGS and also CFLAGS/CXXFLAGS but
        not LDFLAGS.
        '''
        testdir = os.path.join(self.common_test_dir, '132 get define')
        define = 'MESON_TEST_DEFINE_VALUE'
        # NOTE: this list can't have \n, ' or "
        # \n is never substituted by the GNU pre-processor via a -D define
        # ' and " confuse split_args() even when they are escaped
        # % and # confuse the MSVC preprocessor
        # !, ^, *, and < confuse lcc preprocessor
        value = 'spaces and fun@$&()-=_+{}[]:;>?,./~`'
        for env_var in [{'CPPFLAGS'}, {'CFLAGS', 'CXXFLAGS'}]:
            env = {}
            for i in env_var:
                env[i] = f'-D{define}="{value}"'
            env['LDFLAGS'] = '-DMESON_FAIL_VALUE=cflags-read'
            self.init(testdir, extra_args=[f'-D{define}={value}'], override_envvars=env)
            self.new_builddir()

    def test_custom_target_exe_data_deterministic(self):
        testdir = os.path.join(self.common_test_dir, '109 custom target capture')
        self.init(testdir)
        meson_exe_dat1 = glob(os.path.join(self.privatedir, 'meson_exe*.dat'))
        self.wipe()
        self.init(testdir)
        meson_exe_dat2 = glob(os.path.join(self.privatedir, 'meson_exe*.dat'))
        self.assertListEqual(meson_exe_dat1, meson_exe_dat2)

    def test_noop_changes_cause_no_rebuilds(self):
        '''
        Test that no-op changes to the build files such as mtime do not cause
        a rebuild of anything.
        '''
        testdir = os.path.join(self.common_test_dir, '6 linkshared')
        self.init(testdir)
        self.build()
        # Immediately rebuilding should not do anything
        self.assertBuildIsNoop()
        # Changing mtime of meson.build should not rebuild anything
        self.utime(os.path.join(testdir, 'meson.build'))
        self.assertReconfiguredBuildIsNoop()
        # Changing mtime of libefile.c should rebuild the library, but not relink the executable
        self.utime(os.path.join(testdir, 'libfile.c'))
        self.assertBuildRelinkedOnlyTarget('mylib')

    def test_source_changes_cause_rebuild(self):
        '''
        Test that changes to sources and headers cause rebuilds, but not
        changes to unused files (as determined by the dependency file) in the
        input files list.
        '''
        testdir = os.path.join(self.common_test_dir, '19 header in file list')
        self.init(testdir)
        self.build()
        # Immediately rebuilding should not do anything
        self.assertBuildIsNoop()
        # Changing mtime of header.h should rebuild everything
        self.utime(os.path.join(testdir, 'header.h'))
        self.assertBuildRelinkedOnlyTarget('prog')

    def test_custom_target_changes_cause_rebuild(self):
        '''
        Test that in a custom target, changes to the input files, the
        ExternalProgram, and any File objects on the command-line cause
        a rebuild.
        '''
        testdir = os.path.join(self.common_test_dir, '57 custom header generator')
        self.init(testdir)
        self.build()
        # Immediately rebuilding should not do anything
        self.assertBuildIsNoop()
        # Changing mtime of these should rebuild everything
        for f in ('input.def', 'makeheader.py', 'somefile.txt'):
            self.utime(os.path.join(testdir, f))
            self.assertBuildRelinkedOnlyTarget('prog')

    def test_source_generator_program_cause_rebuild(self):
        '''
        Test that changes to generator programs in the source tree cause
        a rebuild.
        '''
        testdir = os.path.join(self.common_test_dir, '90 gen extra')
        self.init(testdir)
        self.build()
        # Immediately rebuilding should not do anything
        self.assertBuildIsNoop()
        # Changing mtime of generator should rebuild the executable
        self.utime(os.path.join(testdir, 'srcgen.py'))
        self.assertRebuiltTarget('basic')

    def test_static_library_lto(self):
        '''
        Test that static libraries can be built with LTO and linked to
        executables. On Linux, this requires the use of gcc-ar.
        https://github.com/mesonbuild/meson/issues/1646
        '''
        testdir = os.path.join(self.common_test_dir, '5 linkstatic')

        env = get_fake_env(testdir, self.builddir, self.prefix)
        if detect_c_compiler(env, MachineChoice.HOST).get_id() == 'clang' and is_windows():
            raise SkipTest('LTO not (yet) supported by windows clang')

        self.init(testdir, extra_args='-Db_lto=true')
        self.build()
        self.run_tests()

    @skip_if_not_base_option('b_lto_threads')
    def test_lto_threads(self):
        testdir = os.path.join(self.common_test_dir, '6 linkshared')

        env = get_fake_env(testdir, self.builddir, self.prefix)
        cc = detect_c_compiler(env, MachineChoice.HOST)
        extra_args: T.List[str] = []
        if cc.get_id() == 'clang':
            if is_windows():
                raise SkipTest('LTO not (yet) supported by windows clang')

        self.init(testdir, extra_args=['-Db_lto=true', '-Db_lto_threads=8'] + extra_args)
        self.build()
        self.run_tests()

        expected = set(cc.get_lto_compile_args(threads=8))
        targets = self.introspect('--targets')
        # This assumes all of the targets support lto
        for t in targets:
            for s in t['target_sources']:
                if 'linker' in s:
                    continue
                for e in expected:
                    self.assertIn(e, s['parameters'])

    @skip_if_not_base_option('b_lto_mode')
    @skip_if_not_base_option('b_lto_threads')
    def test_lto_mode(self):
        testdir = os.path.join(self.common_test_dir, '6 linkshared')

        env = get_fake_env(testdir, self.builddir, self.prefix)
        cc = detect_c_compiler(env, MachineChoice.HOST)
        if cc.get_id() != 'clang':
            raise SkipTest('Only clang currently supports thinLTO')
        if cc.linker.id not in {'ld.lld', 'ld.gold', 'ld64', 'lld-link'}:
            raise SkipTest('thinLTO requires ld.lld, ld.gold, ld64, or lld-link')
        elif is_windows():
            raise SkipTest('LTO not (yet) supported by windows clang')

        self.init(testdir, extra_args=['-Db_lto=true', '-Db_lto_mode=thin', '-Db_lto_threads=8', '-Dc_args=-Werror=unused-command-line-argument'])
        self.build()
        self.run_tests()

        expected = set(cc.get_lto_compile_args(threads=8, mode='thin'))
        targets = self.introspect('--targets')
        # This assumes all of the targets support lto
        for t in targets:
            for src in t['target_sources']:
                self.assertTrue(expected.issubset(set(src['parameters'])), f'Incorrect values for {t["name"]}')

    def test_dist_git(self):
        if not shutil.which('git'):
            raise SkipTest('Git not found')
        if self.backend is not Backend.ninja:
            raise SkipTest('Dist is only supported with Ninja')

        try:
            self.dist_impl(git_init, _git_add_all)
        except PermissionError:
            # When run under Windows CI, something (virus scanner?)
            # holds on to the git files so cleaning up the dir
            # fails sometimes.
            pass

    def has_working_hg(self):
        if not shutil.which('hg'):
            return False
        try:
            # This check should not be necessary, but
            # CI under macOS passes the above test even
            # though Mercurial is not installed.
            if subprocess.call(['hg', '--version'],
                               stdout=subprocess.DEVNULL,
                               stderr=subprocess.DEVNULL) != 0:
                return False
            return True
        except FileNotFoundError:
            return False

    def test_dist_hg(self):
        if not self.has_working_hg():
            raise SkipTest('Mercurial not found or broken.')
        if self.backend is not Backend.ninja:
            raise SkipTest('Dist is only supported with Ninja')

        def hg_init(project_dir):
            subprocess.check_call(['hg', 'init'], cwd=project_dir)
            with open(os.path.join(project_dir, '.hg', 'hgrc'), 'w', encoding='utf-8') as f:
                print('[ui]', file=f)
                print('username=Author Person <teh_coderz@example.com>', file=f)
            subprocess.check_call(['hg', 'add', 'meson.build', 'distexe.c'], cwd=project_dir)
            subprocess.check_call(['hg', 'commit', '-m', 'I am a project'], cwd=project_dir)

        try:
            self.dist_impl(hg_init, include_subprojects=False)
        except PermissionError:
            # When run under Windows CI, something (virus scanner?)
            # holds on to the hg files so cleaning up the dir
            # fails sometimes.
            pass

    def test_dist_git_script(self):
        if not shutil.which('git'):
            raise SkipTest('Git not found')
        if self.backend is not Backend.ninja:
            raise SkipTest('Dist is only supported with Ninja')

        try:
            with tempfile.TemporaryDirectory() as tmpdir:
                project_dir = os.path.join(tmpdir, 'a')
                shutil.copytree(os.path.join(self.unit_test_dir, '35 dist script'),
                                project_dir)
                git_init(project_dir)
                self.init(project_dir)
                self.build('dist')

                self.new_builddir()
                self.init(project_dir, extra_args=['-Dsub:broken_dist_script=false'])
                self._run(self.meson_command + ['dist', '--include-subprojects'], workdir=self.builddir)
        except PermissionError:
            # When run under Windows CI, something (virus scanner?)
            # holds on to the git files so cleaning up the dir
            # fails sometimes.
            pass

    def create_dummy_subproject(self, project_dir, name):
        path = os.path.join(project_dir, 'subprojects', name)
        os.makedirs(path)
        with open(os.path.join(path, 'meson.build'), 'w', encoding='utf-8') as ofile:
            ofile.write(f"project('{name}', version: '1.0')")
        return path

    def dist_impl(self, vcs_init, vcs_add_all=None, include_subprojects=True):
        # Create this on the fly because having rogue .git directories inside
        # the source tree leads to all kinds of trouble.
        with tempfile.TemporaryDirectory() as project_dir:
            with open(os.path.join(project_dir, 'meson.build'), 'w', encoding='utf-8') as ofile:
                ofile.write(textwrap.dedent('''\
                    project('disttest', 'c', version : '1.4.3')
                    e = executable('distexe', 'distexe.c')
                    test('dist test', e)
                    subproject('vcssub', required : false)
                    subproject('tarballsub', required : false)
                    subproject('samerepo', required : false)
                    '''))
            distexe_c = os.path.join(project_dir, 'distexe.c')
            with open(distexe_c, 'w', encoding='utf-8') as ofile:
                ofile.write(textwrap.dedent('''\
                    #include<stdio.h>

                    int main(int argc, char **argv) {
                        printf("I am a distribution test.\\n");
                        return 0;
                    }
                    '''))
            xz_distfile = os.path.join(self.distdir, 'disttest-1.4.3.tar.xz')
            xz_checksumfile = xz_distfile + '.sha256sum'
            bz_distfile = os.path.join(self.distdir, 'disttest-1.4.3.tar.bz2')
            bz_checksumfile = bz_distfile + '.sha256sum'
            gz_distfile = os.path.join(self.distdir, 'disttest-1.4.3.tar.gz')
            gz_checksumfile = gz_distfile + '.sha256sum'
            zip_distfile = os.path.join(self.distdir, 'disttest-1.4.3.zip')
            zip_checksumfile = zip_distfile + '.sha256sum'
            vcs_init(project_dir)
            if include_subprojects:
                vcs_init(self.create_dummy_subproject(project_dir, 'vcssub'))
                self.create_dummy_subproject(project_dir, 'tarballsub')
                self.create_dummy_subproject(project_dir, 'unusedsub')
            if vcs_add_all:
                vcs_add_all(self.create_dummy_subproject(project_dir, 'samerepo'))
            self.init(project_dir)
            self.build('dist')
            self.assertPathExists(xz_distfile)
            self.assertPathExists(xz_checksumfile)
            self.assertPathDoesNotExist(bz_distfile)
            self.assertPathDoesNotExist(bz_checksumfile)
            self.assertPathDoesNotExist(gz_distfile)
            self.assertPathDoesNotExist(gz_checksumfile)
            self.assertPathDoesNotExist(zip_distfile)
            self.assertPathDoesNotExist(zip_checksumfile)
            # update a source file timestamp; dist should succeed anyway
            os.utime(distexe_c)
            self._run(self.meson_command + ['dist', '--formats', 'bztar'],
                      workdir=self.builddir)
            self.assertPathExists(bz_distfile)
            self.assertPathExists(bz_checksumfile)
            self._run(self.meson_command + ['dist', '--formats', 'gztar'],
                      workdir=self.builddir)
            self.assertPathExists(gz_distfile)
            self.assertPathExists(gz_checksumfile)
            self._run(self.meson_command + ['dist', '--formats', 'zip'],
                      workdir=self.builddir)
            self.assertPathExists(zip_distfile)
            self.assertPathExists(zip_checksumfile)
            os.remove(xz_distfile)
            os.remove(xz_checksumfile)
            os.remove(bz_distfile)
            os.remove(bz_checksumfile)
            os.remove(gz_distfile)
            os.remove(gz_checksumfile)
            os.remove(zip_distfile)
            os.remove(zip_checksumfile)
            self._run(self.meson_command + ['dist', '--formats', 'xztar,bztar,gztar,zip'],
                      workdir=self.builddir)
            self.assertPathExists(xz_distfile)
            self.assertPathExists(xz_checksumfile)
            self.assertPathExists(bz_distfile)
            self.assertPathExists(bz_checksumfile)
            self.assertPathExists(gz_distfile)
            self.assertPathExists(gz_checksumfile)
            self.assertPathExists(zip_distfile)
            self.assertPathExists(zip_checksumfile)

            if include_subprojects:
                # Verify that without --include-subprojects we have files from
                # the main project and also files from subprojects part of the
                # main vcs repository.
                z = zipfile.ZipFile(zip_distfile)
                expected = ['disttest-1.4.3/',
                            'disttest-1.4.3/meson.build',
                            'disttest-1.4.3/distexe.c']
                if vcs_add_all:
                    expected += ['disttest-1.4.3/subprojects/',
                                 'disttest-1.4.3/subprojects/samerepo/',
                                 'disttest-1.4.3/subprojects/samerepo/meson.build']
                self.assertEqual(sorted(expected),
                                 sorted(z.namelist()))
                # Verify that with --include-subprojects we now also have files
                # from tarball and separate vcs subprojects. But not files from
                # unused subprojects.
                self._run(self.meson_command + ['dist', '--formats', 'zip', '--include-subprojects'],
                          workdir=self.builddir)
                z = zipfile.ZipFile(zip_distfile)
                expected += ['disttest-1.4.3/subprojects/tarballsub/',
                             'disttest-1.4.3/subprojects/tarballsub/meson.build',
                             'disttest-1.4.3/subprojects/vcssub/',
                             'disttest-1.4.3/subprojects/vcssub/meson.build']
                self.assertEqual(sorted(expected),
                                 sorted(z.namelist()))
            if vcs_add_all:
                # Verify we can distribute separately subprojects in the same vcs
                # repository as the main project.
                subproject_dir = os.path.join(project_dir, 'subprojects', 'samerepo')
                self.new_builddir()
                self.init(subproject_dir)
                self.build('dist')
                xz_distfile = os.path.join(self.distdir, 'samerepo-1.0.tar.xz')
                xz_checksumfile = xz_distfile + '.sha256sum'
                self.assertPathExists(xz_distfile)
                self.assertPathExists(xz_checksumfile)
                tar = tarfile.open(xz_distfile, "r:xz")  # [ignore encoding]
                self.assertEqual(sorted(['samerepo-1.0',
                                         'samerepo-1.0/meson.build']),
                                 sorted(i.name for i in tar))

    def test_rpath_uses_ORIGIN(self):
        '''
        Test that built targets use $ORIGIN in rpath, which ensures that they
        are relocatable and ensures that builds are reproducible since the
        build directory won't get embedded into the built binaries.
        '''
        if is_windows() or is_cygwin():
            raise SkipTest('Windows PE/COFF binaries do not use RPATH')
        testdir = os.path.join(self.common_test_dir, '39 library chain')
        self.init(testdir)
        self.build()
        for each in ('prog', 'subdir/liblib1.so', ):
            rpath = get_rpath(os.path.join(self.builddir, each))
            self.assertTrue(rpath, f'Rpath could not be determined for {each}.')
            if is_dragonflybsd():
                # DragonflyBSD will prepend /usr/lib/gccVERSION to the rpath,
                # so ignore that.
                self.assertTrue(rpath.startswith('/usr/lib/gcc'))
                rpaths = rpath.split(':')[1:]
            else:
                rpaths = rpath.split(':')
            for path in rpaths:
                self.assertTrue(path.startswith('$ORIGIN'), msg=(each, path))
        # These two don't link to anything else, so they do not need an rpath entry.
        for each in ('subdir/subdir2/liblib2.so', 'subdir/subdir3/liblib3.so'):
            rpath = get_rpath(os.path.join(self.builddir, each))
            if is_dragonflybsd():
                # The rpath should be equal to /usr/lib/gccVERSION
                self.assertTrue(rpath.startswith('/usr/lib/gcc'))
                self.assertEqual(len(rpath.split(':')), 1)
            else:
                self.assertIsNone(rpath)

    def test_dash_d_dedup(self):
        testdir = os.path.join(self.unit_test_dir, '9 d dedup')
        self.init(testdir)
        cmd = self.get_compdb()[0]['command']
        self.assertTrue('-D FOO -D BAR' in cmd or
                        '"-D" "FOO" "-D" "BAR"' in cmd or
                        '/D FOO /D BAR' in cmd or
                        '"/D" "FOO" "/D" "BAR"' in cmd)

    def test_all_forbidden_targets_tested(self):
        '''
        Test that all forbidden targets are tested in the '150 reserved targets'
        test. Needs to be a unit test because it accesses Meson internals.
        '''
        testdir = os.path.join(self.common_test_dir, '150 reserved targets')
        targets = set(mesonbuild.coredata.FORBIDDEN_TARGET_NAMES)
        # We don't actually define a target with this name
        targets.remove('build.ninja')
        # Remove this to avoid multiple entries with the same name
        # but different case.
        targets.remove('PHONY')
        for i in targets:
            self.assertPathExists(os.path.join(testdir, i))

    def detect_prebuild_env(self):
        env = get_fake_env()
        cc = detect_c_compiler(env, MachineChoice.HOST)
        stlinker = detect_static_linker(env, cc)
        if is_windows():
            object_suffix = 'obj'
            shared_suffix = 'dll'
        elif is_cygwin():
            object_suffix = 'o'
            shared_suffix = 'dll'
        elif is_osx():
            object_suffix = 'o'
            shared_suffix = 'dylib'
        else:
            object_suffix = 'o'
            shared_suffix = 'so'
        return (cc, stlinker, object_suffix, shared_suffix)

    def detect_prebuild_env_versioned(self):
        (cc, stlinker, object_suffix, shared_suffix) = self.detect_prebuild_env()
        shared_suffixes = [shared_suffix]
        if shared_suffix == 'so':
            # .so may have version information integrated into the filename
            shared_suffixes += ['so.1', 'so.1.2.3', '1.so', '1.so.2.3']
        return (cc, stlinker, object_suffix, shared_suffixes)

    def pbcompile(self, compiler, source, objectfile, extra_args=None):
        cmd = compiler.get_exelist()
        extra_args = extra_args or []
        if compiler.get_argument_syntax() == 'msvc':
            cmd += ['/nologo', '/Fo' + objectfile, '/c', source] + extra_args
        else:
            cmd += ['-c', source, '-o', objectfile] + extra_args
        subprocess.check_call(cmd, stdout=subprocess.DEVNULL, stderr=subprocess.DEVNULL)

    def test_prebuilt_object(self):
        (compiler, _, object_suffix, _) = self.detect_prebuild_env()
        tdir = os.path.join(self.unit_test_dir, '15 prebuilt object')
        source = os.path.join(tdir, 'source.c')
        objectfile = os.path.join(tdir, 'prebuilt.' + object_suffix)
        self.pbcompile(compiler, source, objectfile)
        try:
            self.init(tdir)
            self.build()
            self.run_tests()
        finally:
            os.unlink(objectfile)

    def build_static_lib(self, compiler, linker, source, objectfile, outfile, extra_args=None):
        if extra_args is None:
            extra_args = []
        link_cmd = linker.get_exelist()
        link_cmd += linker.get_always_args()
        link_cmd += linker.get_std_link_args(get_fake_env(), False)
        link_cmd += linker.get_output_args(outfile)
        link_cmd += [objectfile]
        self.pbcompile(compiler, source, objectfile, extra_args=extra_args)
        try:
            subprocess.check_call(link_cmd)
        finally:
            os.unlink(objectfile)

    def test_prebuilt_static_lib(self):
        (cc, stlinker, object_suffix, _) = self.detect_prebuild_env()
        tdir = os.path.join(self.unit_test_dir, '16 prebuilt static')
        source = os.path.join(tdir, 'libdir/best.c')
        objectfile = os.path.join(tdir, 'libdir/best.' + object_suffix)
        stlibfile = os.path.join(tdir, 'libdir/libbest.a')
        self.build_static_lib(cc, stlinker, source, objectfile, stlibfile)
        # Run the test
        try:
            self.init(tdir)
            self.build()
            self.run_tests()
        finally:
            os.unlink(stlibfile)

    def build_shared_lib(self, compiler, source, objectfile, outfile, impfile, extra_args=None):
        if extra_args is None:
            extra_args = []
        if compiler.get_argument_syntax() == 'msvc':
            link_cmd = compiler.get_linker_exelist() + [
                '/NOLOGO', '/DLL', '/DEBUG', '/IMPLIB:' + impfile,
                '/OUT:' + outfile, objectfile]
        else:
            if not (compiler.info.is_windows() or compiler.info.is_cygwin() or compiler.info.is_darwin()):
                extra_args += ['-fPIC']
            link_cmd = compiler.get_exelist() + ['-shared', '-o', outfile, objectfile]
            if not is_osx():
                link_cmd += ['-Wl,-soname=' + os.path.basename(outfile)]
        self.pbcompile(compiler, source, objectfile, extra_args=extra_args)
        try:
            subprocess.check_call(link_cmd)
        finally:
            os.unlink(objectfile)

    def test_prebuilt_shared_lib(self):
        (cc, _, object_suffix, shared_suffix) = self.detect_prebuild_env()
        tdir = os.path.join(self.unit_test_dir, '17 prebuilt shared')
        source = os.path.join(tdir, 'alexandria.c')
        objectfile = os.path.join(tdir, 'alexandria.' + object_suffix)
        impfile = os.path.join(tdir, 'alexandria.lib')
        if cc.get_argument_syntax() == 'msvc':
            shlibfile = os.path.join(tdir, 'alexandria.' + shared_suffix)
        elif is_cygwin():
            shlibfile = os.path.join(tdir, 'cygalexandria.' + shared_suffix)
        else:
            shlibfile = os.path.join(tdir, 'libalexandria.' + shared_suffix)
        self.build_shared_lib(cc, source, objectfile, shlibfile, impfile)

        if is_windows():
            def cleanup() -> None:
                """Clean up all the garbage MSVC writes in the source tree."""

                for fname in glob(os.path.join(tdir, 'alexandria.*')):
                    if os.path.splitext(fname)[1] not in {'.c', '.h'}:
                        os.unlink(fname)
            self.addCleanup(cleanup)
        else:
            self.addCleanup(os.unlink, shlibfile)

        # Run the test
        self.init(tdir)
        self.build()
        self.run_tests()

    def test_prebuilt_shared_lib_rpath(self) -> None:
        (cc, _, object_suffix, shared_suffix) = self.detect_prebuild_env()
        tdir = os.path.join(self.unit_test_dir, '17 prebuilt shared')
        with tempfile.TemporaryDirectory() as d:
            source = os.path.join(tdir, 'alexandria.c')
            objectfile = os.path.join(d, 'alexandria.' + object_suffix)
            impfile = os.path.join(d, 'alexandria.lib')
            if cc.get_argument_syntax() == 'msvc':
                shlibfile = os.path.join(d, 'alexandria.' + shared_suffix)
            elif is_cygwin():
                shlibfile = os.path.join(d, 'cygalexandria.' + shared_suffix)
            else:
                shlibfile = os.path.join(d, 'libalexandria.' + shared_suffix)
            # Ensure MSVC extra files end up in the directory that gets deleted
            # at the end
            with chdir(d):
                self.build_shared_lib(cc, source, objectfile, shlibfile, impfile)

            # Run the test
            self.init(tdir, extra_args=[f'-Dsearch_dir={d}'])
            self.build()
            self.run_tests()

    @skipIfNoPkgconfig
    def test_prebuilt_shared_lib_pkg_config(self) -> None:
        (cc, _, object_suffix, shared_suffixes) = self.detect_prebuild_env_versioned()
        tdir = os.path.join(self.unit_test_dir, '17 prebuilt shared')
        for shared_suffix in shared_suffixes:
            with tempfile.TemporaryDirectory() as d:
                source = os.path.join(tdir, 'alexandria.c')
                objectfile = os.path.join(d, 'alexandria.' + object_suffix)
                impfile = os.path.join(d, 'alexandria.lib')
                if cc.get_argument_syntax() == 'msvc':
                    shlibfile = os.path.join(d, 'alexandria.' + shared_suffix)
                    linkfile = impfile  # MSVC links against the *.lib instead of the *.dll
                elif is_cygwin():
                    shlibfile = os.path.join(d, 'cygalexandria.' + shared_suffix)
                    linkfile = shlibfile
                else:
                    shlibfile = os.path.join(d, 'libalexandria.' + shared_suffix)
                    linkfile = shlibfile
                # Ensure MSVC extra files end up in the directory that gets deleted
                # at the end
                with chdir(d):
                    self.build_shared_lib(cc, source, objectfile, shlibfile, impfile)

                with open(os.path.join(d, 'alexandria.pc'), 'w',
                          encoding='utf-8') as f:
                    f.write(textwrap.dedent('''
                        Name: alexandria
                        Description: alexandria
                        Version: 1.0.0
                        Libs: {}
                        ''').format(
                            Path(linkfile).as_posix().replace(' ', r'\ '),
                        ))

                # Run the test
                self.init(tdir, override_envvars={'PKG_CONFIG_PATH': d},
                        extra_args=['-Dmethod=pkg-config'])
                self.build()
                self.run_tests()

                self.wipe()

    @skip_if_no_cmake
    def test_prebuilt_shared_lib_cmake(self) -> None:
        (cc, _, object_suffix, shared_suffixes) = self.detect_prebuild_env_versioned()
        tdir = os.path.join(self.unit_test_dir, '17 prebuilt shared')
        for shared_suffix in shared_suffixes:
            with tempfile.TemporaryDirectory() as d:
                source = os.path.join(tdir, 'alexandria.c')
                objectfile = os.path.join(d, 'alexandria.' + object_suffix)
                impfile = os.path.join(d, 'alexandria.lib')
                if cc.get_argument_syntax() == 'msvc':
                    shlibfile = os.path.join(d, 'alexandria.' + shared_suffix)
                    linkfile = impfile  # MSVC links against the *.lib instead of the *.dll
                elif is_cygwin():
                    shlibfile = os.path.join(d, 'cygalexandria.' + shared_suffix)
                    linkfile = shlibfile
                else:
                    shlibfile = os.path.join(d, 'libalexandria.' + shared_suffix)
                    linkfile = shlibfile
                # Ensure MSVC extra files end up in the directory that gets deleted
                # at the end
                with chdir(d):
                    self.build_shared_lib(cc, source, objectfile, shlibfile, impfile)

                with open(os.path.join(d, 'alexandriaConfig.cmake'), 'w',
                        encoding='utf-8') as f:
                    f.write(textwrap.dedent('''
                        set(alexandria_FOUND ON)
                        set(alexandria_LIBRARIES "{}")
                        set(alexandria_INCLUDE_DIRS "{}")
                        ''').format(
                            re.sub(r'([\\"])', r'\\\1', linkfile),
                            re.sub(r'([\\"])', r'\\\1', tdir),
                        ))

                # Run the test
                self.init(tdir, override_envvars={'CMAKE_PREFIX_PATH': d},
                        extra_args=['-Dmethod=cmake'])
                self.build()
                self.run_tests()

                self.wipe()

    def test_prebuilt_shared_lib_rpath_same_prefix(self) -> None:
        (cc, _, object_suffix, shared_suffix) = self.detect_prebuild_env()
        orig_tdir = os.path.join(self.unit_test_dir, '17 prebuilt shared')

        # Put the shared library in a location that shares a common prefix with
        # the source directory:
        #
        #   .../
        #       foo-lib/
        #               libalexandria.so
        #       foo/
        #           meson.build
        #           ...
        #
        # This allows us to check that the .../foo-lib/libalexandria.so path is
        # preserved correctly when meson processes it.
        with tempfile.TemporaryDirectory() as d:
            libdir = os.path.join(d, 'foo-lib')
            os.mkdir(libdir)

            source = os.path.join(orig_tdir, 'alexandria.c')
            objectfile = os.path.join(libdir, 'alexandria.' + object_suffix)
            impfile = os.path.join(libdir, 'alexandria.lib')
            if cc.get_argument_syntax() == 'msvc':
                shlibfile = os.path.join(libdir, 'alexandria.' + shared_suffix)
            elif is_cygwin():
                shlibfile = os.path.join(libdir, 'cygalexandria.' + shared_suffix)
            else:
                shlibfile = os.path.join(libdir, 'libalexandria.' + shared_suffix)
            # Ensure MSVC extra files end up in the directory that gets deleted
            # at the end
            with chdir(libdir):
                self.build_shared_lib(cc, source, objectfile, shlibfile, impfile)

            tdir = os.path.join(d, 'foo')
            shutil.copytree(orig_tdir, tdir)

            # Run the test
            self.init(tdir, extra_args=[f'-Dsearch_dir={libdir}'])
            self.build()
            self.run_tests()

    def test_underscore_prefix_detection_list(self) -> None:
        '''
        Test the underscore detection hardcoded lookup list
        against what was detected in the binary.
        '''
        env, cc = get_convincing_fake_env_and_cc(self.builddir, self.prefix)
        expected_uscore = cc._symbols_have_underscore_prefix_searchbin(env)
        list_uscore = cc._symbols_have_underscore_prefix_list(env)
        if list_uscore is not None:
            self.assertEqual(list_uscore, expected_uscore)
        else:
            raise SkipTest('No match in underscore prefix list for this platform.')

    def test_underscore_prefix_detection_define(self) -> None:
        '''
        Test the underscore detection based on compiler-defined preprocessor macro
        against what was detected in the binary.
        '''
        env, cc = get_convincing_fake_env_and_cc(self.builddir, self.prefix)
        expected_uscore = cc._symbols_have_underscore_prefix_searchbin(env)
        define_uscore = cc._symbols_have_underscore_prefix_define(env)
        if define_uscore is not None:
            self.assertEqual(define_uscore, expected_uscore)
        else:
            raise SkipTest('Did not find the underscore prefix define __USER_LABEL_PREFIX__')

    @skipIfNoPkgconfig
    def test_pkgconfig_static(self):
        '''
        Test that the we prefer static libraries when `static: true` is
        passed to dependency() with pkg-config. Can't be an ordinary test
        because we need to build libs and try to find them from meson.build

        Also test that it's not a hard error to have unsatisfiable library deps
        since system libraries -lm will never be found statically.
        https://github.com/mesonbuild/meson/issues/2785
        '''
        (cc, stlinker, objext, shext) = self.detect_prebuild_env()
        testdir = os.path.join(self.unit_test_dir, '18 pkgconfig static')
        source = os.path.join(testdir, 'foo.c')
        objectfile = os.path.join(testdir, 'foo.' + objext)
        stlibfile = os.path.join(testdir, 'libfoo.a')
        impfile = os.path.join(testdir, 'foo.lib')
        if cc.get_argument_syntax() == 'msvc':
            shlibfile = os.path.join(testdir, 'foo.' + shext)
        elif is_cygwin():
            shlibfile = os.path.join(testdir, 'cygfoo.' + shext)
        else:
            shlibfile = os.path.join(testdir, 'libfoo.' + shext)
        # Build libs
        self.build_static_lib(cc, stlinker, source, objectfile, stlibfile, extra_args=['-DFOO_STATIC'])
        self.build_shared_lib(cc, source, objectfile, shlibfile, impfile)
        # Run test
        try:
            self.init(testdir, override_envvars={'PKG_CONFIG_LIBDIR': self.builddir})
            self.build()
            self.run_tests()
        finally:
            os.unlink(stlibfile)
            os.unlink(shlibfile)
            if is_windows():
                # Clean up all the garbage MSVC writes in the
                # source tree.
                for fname in glob(os.path.join(testdir, 'foo.*')):
                    if os.path.splitext(fname)[1] not in ['.c', '.h', '.in']:
                        os.unlink(fname)

    @skipIfNoPkgconfig
    @mock.patch.dict(os.environ)
    def test_pkgconfig_gen_escaping(self):
        testdir = os.path.join(self.common_test_dir, '44 pkgconfig-gen')
        prefix = '/usr/with spaces'
        libdir = 'lib'
        self.init(testdir, extra_args=['--prefix=' + prefix,
                                       '--libdir=' + libdir])
        # Find foo dependency
        os.environ['PKG_CONFIG_LIBDIR'] = self.privatedir
        env = get_fake_env(testdir, self.builddir, self.prefix)
        kwargs = {'required': True, 'silent': True}
        foo_dep = PkgConfigDependency('libanswer', env, kwargs)
        # Ensure link_args are properly quoted
        libdir = PurePath(prefix) / PurePath(libdir)
        link_args = ['-L' + libdir.as_posix(), '-lanswer']
        self.assertEqual(foo_dep.get_link_args(), link_args)
        # Ensure include args are properly quoted
        incdir = PurePath(prefix) / PurePath('include')
        cargs = ['-I' + incdir.as_posix(), '-DLIBFOO']
        # pkg-config and pkgconf does not respect the same order
        self.assertEqual(sorted(foo_dep.get_compile_args()), sorted(cargs))

    @skipIfNoPkgconfig
    def test_pkgconfig_relocatable(self):
        '''
        Test that it generates relocatable pkgconfig when module
        option pkgconfig.relocatable=true.
        '''
        testdir_rel = os.path.join(self.common_test_dir, '44 pkgconfig-gen')
        self.init(testdir_rel, extra_args=['-Dpkgconfig.relocatable=true'])

        def check_pcfile(name, *, relocatable, levels=2):
            with open(os.path.join(self.privatedir, name), encoding='utf-8') as f:
                pcfile = f.read()
                # The pkgconfig module always uses posix path regardless of platform
                prefix_rel = PurePath('${pcfiledir}', *(['..'] * levels)).as_posix()
                (self.assertIn if relocatable else self.assertNotIn)(
                    f'prefix={prefix_rel}\n',
                    pcfile)

        check_pcfile('libvartest.pc', relocatable=True)
        check_pcfile('libvartest2.pc', relocatable=True)

        self.wipe()
        self.init(testdir_rel, extra_args=['-Dpkgconfig.relocatable=false'])

        check_pcfile('libvartest.pc', relocatable=False)
        check_pcfile('libvartest2.pc', relocatable=False)

        self.wipe()
        testdir_abs = os.path.join(self.unit_test_dir, '106 pkgconfig relocatable with absolute path')
        self.init(testdir_abs)

        check_pcfile('libsimple.pc', relocatable=True, levels=3)

    def test_array_option_change(self):
        def get_opt():
            opts = self.introspect('--buildoptions')
            for x in opts:
                if x.get('name') == 'list':
                    return x
            raise Exception(opts)

        expected = {
            'name': 'list',
            'description': 'list',
            'section': 'user',
            'type': 'array',
            'value': ['foo', 'bar'],
            'choices': ['foo', 'bar', 'oink', 'boink'],
            'machine': 'any',
        }
        tdir = os.path.join(self.unit_test_dir, '19 array option')
        self.init(tdir)
        original = get_opt()
        self.assertDictEqual(original, expected)

        expected['value'] = ['oink', 'boink']
        self.setconf('-Dlist=oink,boink')
        changed = get_opt()
        self.assertEqual(changed, expected)

    def test_array_option_bad_change(self):
        def get_opt():
            opts = self.introspect('--buildoptions')
            for x in opts:
                if x.get('name') == 'list':
                    return x
            raise Exception(opts)

        expected = {
            'name': 'list',
            'description': 'list',
            'section': 'user',
            'type': 'array',
            'value': ['foo', 'bar'],
            'choices': ['foo', 'bar', 'oink', 'boink'],
            'machine': 'any',
        }
        tdir = os.path.join(self.unit_test_dir, '19 array option')
        self.init(tdir)
        original = get_opt()
        self.assertDictEqual(original, expected)
        with self.assertRaises(subprocess.CalledProcessError):
            self.setconf('-Dlist=bad')
        changed = get_opt()
        self.assertDictEqual(changed, expected)

    def test_array_option_empty_equivalents(self):
        """Array options treat -Dopt=[] and -Dopt= as equivalent."""
        def get_opt():
            opts = self.introspect('--buildoptions')
            for x in opts:
                if x.get('name') == 'list':
                    return x
            raise Exception(opts)

        expected = {
            'name': 'list',
            'description': 'list',
            'section': 'user',
            'type': 'array',
            'value': [],
            'choices': ['foo', 'bar', 'oink', 'boink'],
            'machine': 'any',
        }
        tdir = os.path.join(self.unit_test_dir, '19 array option')
        self.init(tdir, extra_args='-Dlist=')
        original = get_opt()
        self.assertDictEqual(original, expected)

    def test_executable_names(self):
        testdir = os.path.join(self.unit_test_dir, '121 executable suffix')
        self.init(testdir)
        self.build()
        exe1 = os.path.join(self.builddir, 'foo' + exe_suffix)
        exe2 = os.path.join(self.builddir, 'foo.bin')
        self.assertPathExists(exe1)
        self.assertPathExists(exe2)
        self.assertNotEqual(exe1, exe2)

        # Wipe and run the compile command against the target names
        self.init(testdir, extra_args=['--wipe'])
        self._run([*self.meson_command, 'compile', '-C', self.builddir, './foo'])
        self._run([*self.meson_command, 'compile', '-C', self.builddir, './foo.bin'])
        self.assertPathExists(exe1)
        self.assertPathExists(exe2)
        self.assertNotEqual(exe1, exe2)


    def opt_has(self, name, value):
        res = self.introspect('--buildoptions')
        found = False
        for i in res:
            if i['name'] == name:
                self.assertEqual(i['value'], value)
                found = True
                break
        self.assertTrue(found, "Array option not found in introspect data.")

    def test_free_stringarray_setting(self):
        testdir = os.path.join(self.common_test_dir, '40 options')
        self.init(testdir)
        self.opt_has('free_array_opt', [])
        self.setconf('-Dfree_array_opt=foo,bar', will_build=False)
        self.opt_has('free_array_opt', ['foo', 'bar'])
        self.setconf("-Dfree_array_opt=['a,b', 'c,d']", will_build=False)
        self.opt_has('free_array_opt', ['a,b', 'c,d'])

    # When running under Travis Mac CI, the file updates seem to happen
    # too fast so the timestamps do not get properly updated.
    # Call this method before file operations in appropriate places
    # to make things work.
    def mac_ci_delay(self):
        if is_osx() and is_ci():
            import time
            time.sleep(1)

    def test_options_with_choices_changing(self) -> None:
        """Detect when options like arrays or combos have their choices change."""
        testdir = Path(os.path.join(self.unit_test_dir, '83 change option choices'))
        options1 = str(testdir / 'meson_options.1.txt')
        options2 = str(testdir / 'meson_options.2.txt')

        # Test that old options are changed to the new defaults if they are not valid
        real_options = str(testdir / 'meson_options.txt')
        self.addCleanup(os.unlink, real_options)

        shutil.copy(options1, real_options)
        self.init(str(testdir))
        self.mac_ci_delay()
        shutil.copy(options2, real_options)

        self.build()
        opts = self.introspect('--buildoptions')
        for item in opts:
            if item['name'] == 'combo':
                self.assertEqual(item['value'], 'b')
                self.assertEqual(item['choices'], ['b', 'c', 'd'])
            elif item['name'] == 'array':
                self.assertEqual(item['value'], ['b'])
                self.assertEqual(item['choices'], ['b', 'c', 'd'])

        self.wipe()
        self.mac_ci_delay()

        # When the old options are valid they should remain
        shutil.copy(options1, real_options)
        self.init(str(testdir), extra_args=['-Dcombo=c', '-Darray=b,c'])
        self.mac_ci_delay()
        shutil.copy(options2, real_options)
        self.build()
        opts = self.introspect('--buildoptions')
        for item in opts:
            if item['name'] == 'combo':
                self.assertEqual(item['value'], 'c')
                self.assertEqual(item['choices'], ['b', 'c', 'd'])
            elif item['name'] == 'array':
                self.assertEqual(item['value'], ['b', 'c'])
                self.assertEqual(item['choices'], ['b', 'c', 'd'])

    def test_options_listed_in_build_options(self) -> None:
        """Detect when changed options become listed in build options."""
        testdir = os.path.join(self.unit_test_dir, '113 list build options')

        out = self.init(testdir)
        for line in out.splitlines():
            if line.startswith('Message: Build options:'):
                self.assertNotIn('-Dauto_features=auto', line)
                self.assertNotIn('-Doptional=auto', line)

        self.wipe()
        self.mac_ci_delay()

        out = self.init(testdir, extra_args=['-Dauto_features=disabled', '-Doptional=enabled'])
        for line in out.splitlines():
            if line.startswith('Message: Build options:'):
                self.assertIn('-Dauto_features=disabled', line)
                self.assertIn('-Doptional=enabled', line)

        self.setconf('-Doptional=disabled')
        out = self.build()
        for line in out.splitlines():
            if line.startswith('Message: Build options:'):
                self.assertIn('-Dauto_features=disabled', line)
                self.assertNotIn('-Doptional=enabled', line)
                self.assertIn('-Doptional=disabled', line)

    def test_subproject_promotion(self):
        testdir = os.path.join(self.unit_test_dir, '12 promote')
        workdir = os.path.join(self.builddir, 'work')
        shutil.copytree(testdir, workdir)
        spdir = os.path.join(workdir, 'subprojects')
        s3dir = os.path.join(spdir, 's3')
        scommondir = os.path.join(spdir, 'scommon')
        self.assertFalse(os.path.isdir(s3dir))
        subprocess.check_call(self.wrap_command + ['promote', 's3'],
                              cwd=workdir,
                              stdout=subprocess.DEVNULL)
        self.assertTrue(os.path.isdir(s3dir))
        self.assertFalse(os.path.isdir(scommondir))
        self.assertNotEqual(subprocess.call(self.wrap_command + ['promote', 'scommon'],
                                            cwd=workdir,
                                            stderr=subprocess.DEVNULL), 0)
        self.assertNotEqual(subprocess.call(self.wrap_command + ['promote', 'invalid/path/to/scommon'],
                                            cwd=workdir,
                                            stderr=subprocess.DEVNULL), 0)
        self.assertFalse(os.path.isdir(scommondir))
        subprocess.check_call(self.wrap_command + ['promote', 'subprojects/s2/subprojects/scommon'], cwd=workdir)
        self.assertTrue(os.path.isdir(scommondir))
        promoted_wrap = os.path.join(spdir, 'athing.wrap')
        self.assertFalse(os.path.isfile(promoted_wrap))
        subprocess.check_call(self.wrap_command + ['promote', 'athing'], cwd=workdir)
        self.assertTrue(os.path.isfile(promoted_wrap))
        self.new_builddir()  # Ensure builddir is not parent or workdir
        self.init(workdir)
        self.build()

    def test_subproject_promotion_wrap(self):
        testdir = os.path.join(self.unit_test_dir, '43 promote wrap')
        workdir = os.path.join(self.builddir, 'work')
        shutil.copytree(testdir, workdir)
        spdir = os.path.join(workdir, 'subprojects')

        ambiguous_wrap = os.path.join(spdir, 'ambiguous.wrap')
        self.assertNotEqual(subprocess.call(self.wrap_command + ['promote', 'ambiguous'],
                                            cwd=workdir,
                                            stderr=subprocess.DEVNULL), 0)
        self.assertFalse(os.path.isfile(ambiguous_wrap))
        subprocess.check_call(self.wrap_command + ['promote', 'subprojects/s2/subprojects/ambiguous.wrap'], cwd=workdir)
        self.assertTrue(os.path.isfile(ambiguous_wrap))

    def test_warning_location(self):
        tdir = os.path.join(self.unit_test_dir, '22 warning location')
        out = self.init(tdir)
        for expected in [
            r'meson.build:4: WARNING: Keyword argument "link_with" defined multiple times.',
            r'sub' + os.path.sep + r'meson.build:3: WARNING: Keyword argument "link_with" defined multiple times.',
            r'meson.build:6: WARNING: a warning of some sort',
            r'sub' + os.path.sep + r'meson.build:4: WARNING: subdir warning',
            r'meson.build:7: WARNING: Module SIMD has no backwards or forwards compatibility and might not exist in future releases.',
            r"meson.build:11: WARNING: The variable(s) 'MISSING' in the input file 'conf.in' are not present in the given configuration data.",
        ]:
            with self.subTest(expected):
                self.assertRegex(out, re.escape(expected))

        for wd in [
            self.src_root,
            self.builddir,
            os.getcwd(),
        ]:
            with self.subTest(wd):
                self.new_builddir()
                out = self.init(tdir, workdir=wd)
                expected = os.path.join(relpath(tdir, self.src_root), 'meson.build')
                relwd = relpath(self.src_root, wd)
                if relwd != '.':
                    expected = os.path.join(relwd, expected)
                    expected = '\n' + expected + ':'
                self.assertIn(expected, out)

    def test_error_location_path(self):
        '''Test locations in meson errors contain correct paths'''
        # this list contains errors from all the different steps in the
        # lexer/parser/interpreter we have tests for.
        for (t, f) in [
            ('10 out of bounds', 'meson.build'),
            ('18 wrong plusassign', 'meson.build'),
            ('56 bad option argument', 'meson_options.txt'),
            ('94 subdir parse error', os.path.join('subdir', 'meson.build')),
            ('95 invalid option file', 'meson_options.txt'),
        ]:
            tdir = os.path.join(self.src_root, 'test cases', 'failing', t)

            for wd in [
                self.src_root,
                self.builddir,
                os.getcwd(),
            ]:
                try:
                    self.init(tdir, workdir=wd)
                except subprocess.CalledProcessError as e:
                    expected = os.path.join('test cases', 'failing', t, f)
                    relwd = relpath(self.src_root, wd)
                    if relwd != '.':
                        expected = os.path.join(relwd, expected)
                    expected = '\n' + expected + ':'
                    self.assertIn(expected, e.output)
                else:
                    self.fail('configure unexpectedly succeeded')

    def test_permitted_method_kwargs(self):
        tdir = os.path.join(self.unit_test_dir, '25 non-permitted kwargs')
        with self.assertRaises(subprocess.CalledProcessError) as cm:
            self.init(tdir)
        self.assertIn('ERROR: compiler.has_header_symbol got unknown keyword arguments "prefixxx"', cm.exception.output)

    def test_templates(self):
        ninja = mesonbuild.environment.detect_ninja()
        if ninja is None:
            raise SkipTest('This test currently requires ninja. Fix this once "meson build" works.')

        langs = ['c']
        env = get_fake_env()
        for l in ['cpp', 'cs', 'd', 'java', 'cuda', 'fortran', 'objc', 'objcpp', 'rust', 'vala']:
            try:
                comp = detect_compiler_for(env, l, MachineChoice.HOST, True, '')
                with tempfile.TemporaryDirectory() as d:
                    comp.sanity_check(d, env)
                langs.append(l)
            except EnvironmentException:
                pass

        # The D template fails under mac CI and we don't know why.
        # Patches welcome
        if is_osx():
            langs = [l for l in langs if l != 'd']

        for lang in langs:
            for target_type in ('executable', 'library'):
                with self.subTest(f'Language: {lang}; type: {target_type}'):
                    if is_windows() and lang == 'fortran' and target_type == 'library':
                        # non-Gfortran Windows Fortran compilers do not do shared libraries in a Fortran standard way
                        # see "test cases/fortran/6 dynamic"
                        fc = detect_compiler_for(env, 'fortran', MachineChoice.HOST, True, '')
                        if fc.get_id() in {'intel-cl', 'pgi'}:
                            continue
                    # test empty directory
                    with tempfile.TemporaryDirectory() as tmpdir:
                        self._run(self.meson_command + ['init', '--language', lang, '--type', target_type],
                                  workdir=tmpdir)
                        self._run(self.setup_command + ['--backend=ninja', 'builddir'],
                                  workdir=tmpdir)
                        self._run(ninja,
                                  workdir=os.path.join(tmpdir, 'builddir'))
                # test directory with existing code file
                if lang in {'c', 'cpp', 'd'}:
                    with tempfile.TemporaryDirectory() as tmpdir:
                        with open(os.path.join(tmpdir, 'foo.' + lang), 'w', encoding='utf-8') as f:
                            f.write('int main(void) {}')
                        self._run(self.meson_command + ['init', '-b'], workdir=tmpdir)
                elif lang in {'java'}:
                    with tempfile.TemporaryDirectory() as tmpdir:
                        with open(os.path.join(tmpdir, 'Foo.' + lang), 'w', encoding='utf-8') as f:
                            f.write('public class Foo { public static void main() {} }')
                        self._run(self.meson_command + ['init', '-b'], workdir=tmpdir)

    def test_compiler_run_command(self):
        '''
        The test checks that the compiler object can be passed to
        run_command().
        '''
        testdir = os.path.join(self.unit_test_dir, '24 compiler run_command')
        self.init(testdir)

    def test_identical_target_name_in_subproject_flat_layout(self):
        '''
        Test that identical targets in different subprojects do not collide
        if layout is flat.
        '''
        testdir = os.path.join(self.common_test_dir, '172 identical target name in subproject flat layout')
        self.init(testdir, extra_args=['--layout=flat'])
        self.build()

    def test_identical_target_name_in_subdir_flat_layout(self):
        '''
        Test that identical targets in different subdirs do not collide
        if layout is flat.
        '''
        testdir = os.path.join(self.common_test_dir, '181 same target name flat layout')
        self.init(testdir, extra_args=['--layout=flat'])
        self.build()

    def test_flock(self):
        exception_raised = False
        with tempfile.TemporaryDirectory() as tdir:
            os.mkdir(os.path.join(tdir, 'meson-private'))
            with BuildDirLock(tdir):
                try:
                    with BuildDirLock(tdir):
                        pass
                except MesonException:
                    exception_raised = True
        self.assertTrue(exception_raised, 'Double locking did not raise exception.')

    @skipIf(is_osx(), 'Test not applicable to OSX')
    def test_check_module_linking(self):
        """
        Test that link_with: a shared module issues a warning
        https://github.com/mesonbuild/meson/issues/2865
        (That an error is raised on OSX is exercised by test failing/78)
        """
        tdir = os.path.join(self.unit_test_dir, '30 shared_mod linking')
        out = self.init(tdir)
        msg = ('''DEPRECATION: target prog links against shared module mymod, which is incorrect.
             This will be an error in the future, so please use shared_library() for mymod instead.
             If shared_module() was used for mymod because it has references to undefined symbols,
             use shared_library() with `override_options: ['b_lundef=false']` instead.''')
        self.assertIn(msg, out)

    def test_mixed_language_linker_check(self):
        testdir = os.path.join(self.unit_test_dir, '97 compiler.links file arg')
        self.init(testdir)
        cmds = self.get_meson_log_compiler_checks()
        self.assertEqual(len(cmds), 5)
        # Path to the compilers, gleaned from cc.compiles tests
        cc = cmds[0][0]
        cxx = cmds[1][0]
        # cc.links
        self.assertEqual(cmds[2][0], cc)
        # cxx.links with C source
        self.assertEqual(cmds[3][0], cc)
        self.assertEqual(cmds[4][0], cxx)
        if self.backend is Backend.ninja:
            # updating the file to check causes a reconfigure
            #
            # only the ninja backend is competent enough to detect reconfigured
            # no-op builds without build targets
            self.utime(os.path.join(testdir, 'test.c'))
            self.assertReconfiguredBuildIsNoop()

    def test_ndebug_if_release_disabled(self):
        testdir = os.path.join(self.unit_test_dir, '28 ndebug if-release')
        self.init(testdir, extra_args=['--buildtype=release', '-Db_ndebug=if-release'])
        self.build()
        exe = os.path.join(self.builddir, 'main')
        self.assertEqual(b'NDEBUG=1', subprocess.check_output(exe).strip())

    def test_ndebug_if_release_enabled(self):
        testdir = os.path.join(self.unit_test_dir, '28 ndebug if-release')
        self.init(testdir, extra_args=['--buildtype=debugoptimized', '-Db_ndebug=if-release'])
        self.build()
        exe = os.path.join(self.builddir, 'main')
        self.assertEqual(b'NDEBUG=0', subprocess.check_output(exe).strip())

    def test_guessed_linker_dependencies(self):
        '''
        Test that meson adds dependencies for libraries based on the final
        linker command line.
        '''
        testdirbase = os.path.join(self.unit_test_dir, '29 guessed linker dependencies')
        testdirlib = os.path.join(testdirbase, 'lib')

        extra_args = None
        libdir_flags = ['-L']
        env = get_fake_env(testdirlib, self.builddir, self.prefix)
        if detect_c_compiler(env, MachineChoice.HOST).get_id() in {'msvc', 'clang-cl', 'intel-cl'}:
            # msvc-like compiler, also test it with msvc-specific flags
            libdir_flags += ['/LIBPATH:', '-LIBPATH:']
        else:
            # static libraries are not linkable with -l with msvc because meson installs them
            # as .a files which unix_args_to_native will not know as it expects libraries to use
            # .lib as extension. For a DLL the import library is installed as .lib. Thus for msvc
            # this tests needs to use shared libraries to test the path resolving logic in the
            # dependency generation code path.
            extra_args = ['--default-library', 'static']

        initial_builddir = self.builddir
        initial_installdir = self.installdir

        for libdir_flag in libdir_flags:
            # build library
            self.new_builddir()
            self.init(testdirlib, extra_args=extra_args)
            self.build()
            self.install()
            libbuilddir = self.builddir
            installdir = self.installdir
            libdir = os.path.join(self.installdir, self.prefix.lstrip('/').lstrip('\\'), 'lib')

            # build user of library
            self.new_builddir()
            # replace is needed because meson mangles platform paths passed via LDFLAGS
            self.init(os.path.join(testdirbase, 'exe'),
                      override_envvars={"LDFLAGS": '{}{}'.format(libdir_flag, libdir.replace('\\', '/'))})
            self.build()
            self.assertBuildIsNoop()

            # rebuild library
            exebuilddir = self.builddir
            self.installdir = installdir
            self.builddir = libbuilddir
            # Microsoft's compiler is quite smart about touching import libs on changes,
            # so ensure that there is actually a change in symbols.
            self.setconf('-Dmore_exports=true')
            self.build()
            self.install()
            # no ensure_backend_detects_changes needed because self.setconf did that already

            # assert user of library will be rebuild
            self.builddir = exebuilddir
            self.assertRebuiltTarget('app')

            # restore dirs for the next test case
            self.installdir = initial_builddir
            self.builddir = initial_installdir

    def test_conflicting_d_dash_option(self):
        testdir = os.path.join(self.unit_test_dir, '37 mixed command line args')
        with self.assertRaises((subprocess.CalledProcessError, RuntimeError)) as e:
            self.init(testdir, extra_args=['-Dbindir=foo', '--bindir=bar'])
            # Just to ensure that we caught the correct error
            self.assertIn('as both', e.stderr)

    def _test_same_option_twice(self, arg, args):
        testdir = os.path.join(self.unit_test_dir, '37 mixed command line args')
        self.init(testdir, extra_args=args)
        opts = self.introspect('--buildoptions')
        for item in opts:
            if item['name'] == arg:
                self.assertEqual(item['value'], 'bar')
                return
        raise Exception(f'Missing {arg} value?')

    def test_same_dash_option_twice(self):
        self._test_same_option_twice('bindir', ['--bindir=foo', '--bindir=bar'])

    def test_same_d_option_twice(self):
        self._test_same_option_twice('bindir', ['-Dbindir=foo', '-Dbindir=bar'])

    def test_same_project_d_option_twice(self):
        self._test_same_option_twice('one', ['-Done=foo', '-Done=bar'])

    def _test_same_option_twice_configure(self, arg, args):
        testdir = os.path.join(self.unit_test_dir, '37 mixed command line args')
        self.init(testdir)
        self.setconf(args)
        opts = self.introspect('--buildoptions')
        for item in opts:
            if item['name'] == arg:
                self.assertEqual(item['value'], 'bar')
                return
        raise Exception(f'Missing {arg} value?')

    def test_same_dash_option_twice_configure(self):
        self._test_same_option_twice_configure(
            'bindir', ['--bindir=foo', '--bindir=bar'])

    def test_same_d_option_twice_configure(self):
        self._test_same_option_twice_configure(
            'bindir', ['-Dbindir=foo', '-Dbindir=bar'])

    def test_same_project_d_option_twice_configure(self):
        self._test_same_option_twice_configure(
            'one', ['-Done=foo', '-Done=bar'])

    def test_command_line(self):
        testdir = os.path.join(self.unit_test_dir, '34 command line')

        # Verify default values when passing no args that affect the
        # configuration, and as a bonus, test that --profile-self works.
        out = self.init(testdir, extra_args=['--profile-self', '--fatal-meson-warnings'])
        self.assertNotIn('[default: true]', out)
        obj = mesonbuild.coredata.load(self.builddir)
        self.assertEqual(obj.options[OptionKey('default_library')].value, 'static')
        self.assertEqual(obj.options[OptionKey('warning_level')].value, '1')
        self.assertEqual(obj.options[OptionKey('set_sub_opt')].value, True)
        self.assertEqual(obj.options[OptionKey('subp_opt', 'subp')].value, 'default3')
        self.wipe()

        # warning_level is special, it's --warnlevel instead of --warning-level
        # for historical reasons
        self.init(testdir, extra_args=['--warnlevel=2', '--fatal-meson-warnings'])
        obj = mesonbuild.coredata.load(self.builddir)
        self.assertEqual(obj.options[OptionKey('warning_level')].value, '2')
        self.setconf('--warnlevel=3')
        obj = mesonbuild.coredata.load(self.builddir)
        self.assertEqual(obj.options[OptionKey('warning_level')].value, '3')
        self.setconf('--warnlevel=everything')
        obj = mesonbuild.coredata.load(self.builddir)
        self.assertEqual(obj.options[OptionKey('warning_level')].value, 'everything')
        self.wipe()

        # But when using -D syntax, it should be 'warning_level'
        self.init(testdir, extra_args=['-Dwarning_level=2', '--fatal-meson-warnings'])
        obj = mesonbuild.coredata.load(self.builddir)
        self.assertEqual(obj.options[OptionKey('warning_level')].value, '2')
        self.setconf('-Dwarning_level=3')
        obj = mesonbuild.coredata.load(self.builddir)
        self.assertEqual(obj.options[OptionKey('warning_level')].value, '3')
        self.setconf('-Dwarning_level=everything')
        obj = mesonbuild.coredata.load(self.builddir)
        self.assertEqual(obj.options[OptionKey('warning_level')].value, 'everything')
        self.wipe()

        # Mixing --option and -Doption is forbidden
        with self.assertRaises((subprocess.CalledProcessError, RuntimeError)) as cm:
            self.init(testdir, extra_args=['--warnlevel=1', '-Dwarning_level=3'])
            if isinstance(cm.exception, subprocess.CalledProcessError):
                self.assertNotEqual(0, cm.exception.returncode)
                self.assertIn('as both', cm.exception.output)
            else:
                self.assertIn('as both', str(cm.exception))
        self.init(testdir)
        with self.assertRaises((subprocess.CalledProcessError, RuntimeError)) as cm:
            self.setconf(['--warnlevel=1', '-Dwarning_level=3'])
            if isinstance(cm.exception, subprocess.CalledProcessError):
                self.assertNotEqual(0, cm.exception.returncode)
                self.assertIn('as both', cm.exception.output)
            else:
                self.assertIn('as both', str(cm.exception))
        self.wipe()

        # --default-library should override default value from project()
        self.init(testdir, extra_args=['--default-library=both', '--fatal-meson-warnings'])
        obj = mesonbuild.coredata.load(self.builddir)
        self.assertEqual(obj.options[OptionKey('default_library')].value, 'both')
        self.setconf('--default-library=shared')
        obj = mesonbuild.coredata.load(self.builddir)
        self.assertEqual(obj.options[OptionKey('default_library')].value, 'shared')
        if self.backend is Backend.ninja:
            # reconfigure target works only with ninja backend
            self.build('reconfigure')
            obj = mesonbuild.coredata.load(self.builddir)
            self.assertEqual(obj.options[OptionKey('default_library')].value, 'shared')
        self.wipe()

        # Should fail on unknown options
        with self.assertRaises((subprocess.CalledProcessError, RuntimeError)) as cm:
            self.init(testdir, extra_args=['-Dbad=1', '-Dfoo=2', '-Dwrong_link_args=foo'])
            self.assertNotEqual(0, cm.exception.returncode)
            self.assertIn(msg, cm.exception.output)
        self.wipe()

        # Should fail on malformed option
        msg = "Option 'foo' must have a value separated by equals sign."
        with self.assertRaises((subprocess.CalledProcessError, RuntimeError)) as cm:
            self.init(testdir, extra_args=['-Dfoo'])
            if isinstance(cm.exception, subprocess.CalledProcessError):
                self.assertNotEqual(0, cm.exception.returncode)
                self.assertIn(msg, cm.exception.output)
            else:
                self.assertIn(msg, str(cm.exception))
        self.init(testdir)
        with self.assertRaises((subprocess.CalledProcessError, RuntimeError)) as cm:
            self.setconf('-Dfoo')
            if isinstance(cm.exception, subprocess.CalledProcessError):
                self.assertNotEqual(0, cm.exception.returncode)
                self.assertIn(msg, cm.exception.output)
            else:
                self.assertIn(msg, str(cm.exception))
        self.wipe()

        # It is not an error to set wrong option for unknown subprojects or
        # language because we don't have control on which one will be selected.
        self.init(testdir, extra_args=['-Dc_wrong=1', '-Dwrong:bad=1'])
        self.wipe()

        # Test we can set subproject option
        self.init(testdir, extra_args=['-Dsubp:subp_opt=foo', '--fatal-meson-warnings'])
        obj = mesonbuild.coredata.load(self.builddir)
        self.assertEqual(obj.options[OptionKey('subp_opt', 'subp')].value, 'foo')
        self.wipe()

        # c_args value should be parsed with split_args
        self.init(testdir, extra_args=['-Dc_args=-Dfoo -Dbar "-Dthird=one two"', '--fatal-meson-warnings'])
        obj = mesonbuild.coredata.load(self.builddir)
        self.assertEqual(obj.options[OptionKey('args', lang='c')].value, ['-Dfoo', '-Dbar', '-Dthird=one two'])

        self.setconf('-Dc_args="foo bar" one two')
        obj = mesonbuild.coredata.load(self.builddir)
        self.assertEqual(obj.options[OptionKey('args', lang='c')].value, ['foo bar', 'one', 'two'])
        self.wipe()

        self.init(testdir, extra_args=['-Dset_percent_opt=myoption%', '--fatal-meson-warnings'])
        obj = mesonbuild.coredata.load(self.builddir)
        self.assertEqual(obj.options[OptionKey('set_percent_opt')].value, 'myoption%')
        self.wipe()

        # Setting a 2nd time the same option should override the first value
        try:
            self.init(testdir, extra_args=['--bindir=foo', '--bindir=bar',
                                           '-Dbuildtype=plain', '-Dbuildtype=release',
                                           '-Db_sanitize=address', '-Db_sanitize=thread',
                                           '-Dc_args=-Dfoo', '-Dc_args=-Dbar',
                                           '-Db_lundef=false', '--fatal-meson-warnings'])
            obj = mesonbuild.coredata.load(self.builddir)
            self.assertEqual(obj.options[OptionKey('bindir')].value, 'bar')
            self.assertEqual(obj.options[OptionKey('buildtype')].value, 'release')
            self.assertEqual(obj.options[OptionKey('b_sanitize')].value, 'thread')
            self.assertEqual(obj.options[OptionKey('args', lang='c')].value, ['-Dbar'])
            self.setconf(['--bindir=bar', '--bindir=foo',
                          '-Dbuildtype=release', '-Dbuildtype=plain',
                          '-Db_sanitize=thread', '-Db_sanitize=address',
                          '-Dc_args=-Dbar', '-Dc_args=-Dfoo'])
            obj = mesonbuild.coredata.load(self.builddir)
            self.assertEqual(obj.options[OptionKey('bindir')].value, 'foo')
            self.assertEqual(obj.options[OptionKey('buildtype')].value, 'plain')
            self.assertEqual(obj.options[OptionKey('b_sanitize')].value, 'address')
            self.assertEqual(obj.options[OptionKey('args', lang='c')].value, ['-Dfoo'])
            self.wipe()
        except KeyError:
            # Ignore KeyError, it happens on CI for compilers that does not
            # support b_sanitize. We have to test with a base option because
            # they used to fail this test with Meson 0.46 an earlier versions.
            pass

    def test_warning_level_0(self):
        testdir = os.path.join(self.common_test_dir, '207 warning level 0')

        # Verify default values when passing no args
        self.init(testdir)
        obj = mesonbuild.coredata.load(self.builddir)
        self.assertEqual(obj.options[OptionKey('warning_level')].value, '0')
        self.wipe()

        # verify we can override w/ --warnlevel
        self.init(testdir, extra_args=['--warnlevel=1'])
        obj = mesonbuild.coredata.load(self.builddir)
        self.assertEqual(obj.options[OptionKey('warning_level')].value, '1')
        self.setconf('--warnlevel=0')
        obj = mesonbuild.coredata.load(self.builddir)
        self.assertEqual(obj.options[OptionKey('warning_level')].value, '0')
        self.wipe()

        # verify we can override w/ -Dwarning_level
        self.init(testdir, extra_args=['-Dwarning_level=1'])
        obj = mesonbuild.coredata.load(self.builddir)
        self.assertEqual(obj.options[OptionKey('warning_level')].value, '1')
        self.setconf('-Dwarning_level=0')
        obj = mesonbuild.coredata.load(self.builddir)
        self.assertEqual(obj.options[OptionKey('warning_level')].value, '0')
        self.wipe()

    def test_feature_check_usage_subprojects(self):
        testdir = os.path.join(self.unit_test_dir, '40 featurenew subprojects')
        out = self.init(testdir)
        # Parent project warns correctly
        self.assertRegex(out, "WARNING: Project targets '>=0.45'.*'0.47.0': dict")
        # Subprojects warn correctly
        self.assertRegex(out, r"foo\| .*WARNING: Project targets '>=0.40'.*'0.44.0': disabler")
        self.assertRegex(out, r"baz\| .*WARNING: Project targets '!=0.40'.*'0.44.0': disabler")
        # Subproject has a new-enough meson_version, no warning
        self.assertNotRegex(out, "WARNING: Project targets.*Python")
        # Ensure a summary is printed in the subproject and the outer project
        self.assertRegex(out, r"\| WARNING: Project specifies a minimum meson_version '>=0.40'")
        self.assertRegex(out, r"\| \* 0.44.0: {'disabler'}")
        self.assertRegex(out, "WARNING: Project specifies a minimum meson_version '>=0.45'")
        self.assertRegex(out, " * 0.47.0: {'dict'}")

    def test_configure_file_warnings(self):
        testdir = os.path.join(self.common_test_dir, "14 configure file")
        out = self.init(testdir)
        self.assertRegex(out, "WARNING:.*'empty'.*config.h.in.*not present.*")
        self.assertRegex(out, "WARNING:.*'FOO_BAR'.*nosubst-nocopy2.txt.in.*not present.*")
        self.assertRegex(out, "WARNING:.*'empty'.*config.h.in.*not present.*")
        self.assertRegex(out, "WARNING:.*empty configuration_data.*test.py.in")
        # Warnings for configuration files that are overwritten.
        self.assertRegex(out, "WARNING:.*\"double_output.txt\".*overwrites")
        self.assertRegex(out, "WARNING:.*\"subdir.double_output2.txt\".*overwrites")
        self.assertNotRegex(out, "WARNING:.*no_write_conflict.txt.*overwrites")
        self.assertNotRegex(out, "WARNING:.*@BASENAME@.*overwrites")
        self.assertRegex(out, "WARNING:.*\"sameafterbasename\".*overwrites")
        # No warnings about empty configuration data objects passed to files with substitutions
        self.assertNotRegex(out, "WARNING:.*empty configuration_data.*nosubst-nocopy1.txt.in")
        self.assertNotRegex(out, "WARNING:.*empty configuration_data.*nosubst-nocopy2.txt.in")
        with open(os.path.join(self.builddir, 'nosubst-nocopy1.txt'), 'rb') as f:
            self.assertEqual(f.read().strip(), b'/* #undef FOO_BAR */')
        with open(os.path.join(self.builddir, 'nosubst-nocopy2.txt'), 'rb') as f:
            self.assertEqual(f.read().strip(), b'')

    def test_dirs(self):
        with tempfile.TemporaryDirectory() as containing:
            with tempfile.TemporaryDirectory(dir=containing) as srcdir:
                mfile = os.path.join(srcdir, 'meson.build')
                of = open(mfile, 'w', encoding='utf-8')
                of.write("project('foobar', 'c')\n")
                of.close()
                pc = subprocess.run(self.setup_command,
                                    cwd=srcdir,
                                    stdout=subprocess.PIPE,
                                    stderr=subprocess.DEVNULL)
                self.assertIn(b'Must specify at least one directory name', pc.stdout)
                with tempfile.TemporaryDirectory(dir=srcdir) as builddir:
                    subprocess.run(self.setup_command,
                                   check=True,
                                   cwd=builddir,
                                   stdout=subprocess.DEVNULL,
                                   stderr=subprocess.DEVNULL)

    def get_opts_as_dict(self):
        result = {}
        for i in self.introspect('--buildoptions'):
            result[i['name']] = i['value']
        return result

    def test_buildtype_setting(self):
        testdir = os.path.join(self.common_test_dir, '1 trivial')
        self.init(testdir)
        opts = self.get_opts_as_dict()
        self.assertEqual(opts['buildtype'], 'debug')
        self.assertEqual(opts['debug'], True)
        self.setconf('-Ddebug=false')
        opts = self.get_opts_as_dict()
        self.assertEqual(opts['debug'], False)
        self.assertEqual(opts['buildtype'], 'debug')
        self.assertEqual(opts['optimization'], '0')
        self.setconf('-Doptimization=g')
        opts = self.get_opts_as_dict()
        self.assertEqual(opts['debug'], False)
        self.assertEqual(opts['buildtype'], 'debug')
        self.assertEqual(opts['optimization'], 'g')

    @skipIfNoPkgconfig
    @skipIf(is_windows(), 'Help needed with fixing this test on windows')
    def test_native_dep_pkgconfig(self):
        testdir = os.path.join(self.unit_test_dir,
                               '45 native dep pkgconfig var')
        with tempfile.NamedTemporaryFile(mode='w', delete=False, encoding='utf-8') as crossfile:
            crossfile.write(textwrap.dedent(
                '''[binaries]
                pkg-config = '{}'

                [properties]

                [host_machine]
                system = 'linux'
                cpu_family = 'arm'
                cpu = 'armv7'
                endian = 'little'
                '''.format(os.path.join(testdir, 'cross_pkgconfig.py'))))
            crossfile.flush()
            self.meson_cross_files = [crossfile.name]

        env = {'PKG_CONFIG_LIBDIR':  os.path.join(testdir,
                                                  'native_pkgconfig')}
        self.init(testdir, extra_args=['-Dstart_native=false'], override_envvars=env)
        self.wipe()
        self.init(testdir, extra_args=['-Dstart_native=true'], override_envvars=env)

    @skipIfNoPkgconfig
    @skipIf(is_windows(), 'Help needed with fixing this test on windows')
    def test_pkg_config_libdir(self):
        testdir = os.path.join(self.unit_test_dir,
                               '45 native dep pkgconfig var')
        with tempfile.NamedTemporaryFile(mode='w', delete=False, encoding='utf-8') as crossfile:
            crossfile.write(textwrap.dedent(
                '''[binaries]
                pkg-config = 'pkg-config'

                [properties]
                pkg_config_libdir = ['{}']

                [host_machine]
                system = 'linux'
                cpu_family = 'arm'
                cpu = 'armv7'
                endian = 'little'
                '''.format(os.path.join(testdir, 'cross_pkgconfig'))))
            crossfile.flush()
            self.meson_cross_files = [crossfile.name]

        env = {'PKG_CONFIG_LIBDIR':  os.path.join(testdir,
                                                  'native_pkgconfig')}
        self.init(testdir, extra_args=['-Dstart_native=false'], override_envvars=env)
        self.wipe()
        self.init(testdir, extra_args=['-Dstart_native=true'], override_envvars=env)

    def __reconfigure(self):
        # Set an older version to force a reconfigure from scratch
        filename = os.path.join(self.privatedir, 'coredata.dat')
        with open(filename, 'rb') as f:
            obj = pickle.load(f)
        obj.version = '0.47.0'
        with open(filename, 'wb') as f:
            pickle.dump(obj, f)

    def test_reconfigure(self):
        testdir = os.path.join(self.unit_test_dir, '47 reconfigure')
        self.init(testdir, extra_args=['-Dopt1=val1', '-Dsub1:werror=true'])
        self.setconf('-Dopt2=val2')

        self.__reconfigure()

        out = self.init(testdir, extra_args=['--reconfigure', '-Dopt3=val3'])
        self.assertRegex(out, 'Regenerating configuration from scratch')
        self.assertRegex(out, 'opt1 val1')
        self.assertRegex(out, 'opt2 val2')
        self.assertRegex(out, 'opt3 val3')
        self.assertRegex(out, 'opt4 default4')
        self.assertRegex(out, 'sub1:werror true')
        self.build()
        self.run_tests()

        # Create a file in builddir and verify wipe command removes it
        filename = os.path.join(self.builddir, 'something')
        open(filename, 'w', encoding='utf-8').close()
        self.assertTrue(os.path.exists(filename))
        out = self.init(testdir, extra_args=['--wipe', '-Dopt4=val4'])
        self.assertFalse(os.path.exists(filename))
        self.assertRegex(out, 'opt1 val1')
        self.assertRegex(out, 'opt2 val2')
        self.assertRegex(out, 'opt3 val3')
        self.assertRegex(out, 'opt4 val4')
        self.assertRegex(out, 'sub1:werror true')
        self.assertTrue(Path(self.builddir, '.gitignore').exists())
        self.build()
        self.run_tests()

    def test_wipe_from_builddir(self):
        testdir = os.path.join(self.common_test_dir, '157 custom target subdir depend files')
        self.init(testdir)
        self.__reconfigure()
        self.init(testdir, extra_args=['--wipe'], workdir=self.builddir)

    def test_target_construct_id_from_path(self):
        # This id is stable but not guessable.
        # The test is supposed to prevent unintentional
        # changes of target ID generation.
        target_id = Target.construct_id_from_path('some/obscure/subdir',
                                                  'target-id', '@suffix')
        self.assertEqual('5e002d3@@target-id@suffix', target_id)
        target_id = Target.construct_id_from_path('subproject/foo/subdir/bar',
                                                  'target2-id', '@other')
        self.assertEqual('81d46d1@@target2-id@other', target_id)

    def test_introspect_projectinfo_without_configured_build(self):
        testfile = os.path.join(self.common_test_dir, '33 run program', 'meson.build')
        res = self.introspect_directory(testfile, '--projectinfo')
        self.assertEqual(set(res['buildsystem_files']), {'meson.build'})
        self.assertEqual(res['version'], 'undefined')
        self.assertEqual(res['descriptive_name'], 'run command')
        self.assertEqual(res['subprojects'], [])

        testfile = os.path.join(self.common_test_dir, '40 options', 'meson.build')
        res = self.introspect_directory(testfile, '--projectinfo')
        self.assertEqual(set(res['buildsystem_files']), {'meson_options.txt', 'meson.build'})
        self.assertEqual(res['version'], 'undefined')
        self.assertEqual(res['descriptive_name'], 'options')
        self.assertEqual(res['subprojects'], [])

        testfile = os.path.join(self.common_test_dir, '43 subproject options', 'meson.build')
        res = self.introspect_directory(testfile, '--projectinfo')
        self.assertEqual(set(res['buildsystem_files']), {'meson_options.txt', 'meson.build'})
        self.assertEqual(res['version'], 'undefined')
        self.assertEqual(res['descriptive_name'], 'suboptions')
        self.assertEqual(len(res['subprojects']), 1)
        subproject_files = {f.replace('\\', '/') for f in res['subprojects'][0]['buildsystem_files']}
        self.assertEqual(subproject_files, {'subprojects/subproject/meson_options.txt', 'subprojects/subproject/meson.build'})
        self.assertEqual(res['subprojects'][0]['name'], 'subproject')
        self.assertEqual(res['subprojects'][0]['version'], 'undefined')
        self.assertEqual(res['subprojects'][0]['descriptive_name'], 'subproject')

    def test_introspect_projectinfo_subprojects(self):
        testdir = os.path.join(self.common_test_dir, '98 subproject subdir')
        self.init(testdir)
        res = self.introspect('--projectinfo')
        expected = {
            'descriptive_name': 'proj',
            'version': 'undefined',
            'subproject_dir': 'subprojects',
            'subprojects': [
                {
                    'descriptive_name': 'sub',
                    'name': 'sub',
                    'version': '1.0'
                },
                {
                    'descriptive_name': 'sub_implicit',
                    'name': 'sub_implicit',
                    'version': '1.0',
                },
                {
                    'descriptive_name': 'sub-novar',
                    'name': 'sub_novar',
                    'version': '1.0',
                },
                {
                    'descriptive_name': 'sub_static',
                    'name': 'sub_static',
                    'version': 'undefined'
                },
                {
                    'descriptive_name': 'subsub',
                    'name': 'subsub',
                    'version': 'undefined'
                },
                {
                    'descriptive_name': 'subsubsub',
                    'name': 'subsubsub',
                    'version': 'undefined'
                },
            ]
        }
        res['subprojects'] = sorted(res['subprojects'], key=lambda i: i['name'])
        self.assertDictEqual(expected, res)

    def test_introspection_target_subproject(self):
        testdir = os.path.join(self.common_test_dir, '42 subproject')
        self.init(testdir)
        res = self.introspect('--targets')

        expected = {
            'sublib': 'sublib',
            'simpletest': 'sublib',
            'user': None
        }

        for entry in res:
            name = entry['name']
            self.assertEqual(entry['subproject'], expected[name])

    def test_introspect_projectinfo_subproject_dir(self):
        testdir = os.path.join(self.common_test_dir, '75 custom subproject dir')
        self.init(testdir)
        res = self.introspect('--projectinfo')

        self.assertEqual(res['subproject_dir'], 'custom_subproject_dir')

    def test_introspect_projectinfo_subproject_dir_from_source(self):
        testfile = os.path.join(self.common_test_dir, '75 custom subproject dir', 'meson.build')
        res = self.introspect_directory(testfile, '--projectinfo')

        self.assertEqual(res['subproject_dir'], 'custom_subproject_dir')

    @skipIfNoExecutable('clang-format')
    def test_clang_format(self):
        if self.backend is not Backend.ninja:
            raise SkipTest(f'Clang-format is for now only supported on Ninja, not {self.backend.name}')
        testdir = os.path.join(self.unit_test_dir, '53 clang-format')

        # Ensure that test project is in git even when running meson from tarball.
        srcdir = os.path.join(self.builddir, 'src')
        shutil.copytree(testdir, srcdir)
        git_init(srcdir)
        testdir = srcdir
        self.new_builddir()

        testfile = os.path.join(testdir, 'prog.c')
        badfile = os.path.join(testdir, 'prog_orig_c')
        goodfile = os.path.join(testdir, 'prog_expected_c')
        testheader = os.path.join(testdir, 'header.h')
        badheader = os.path.join(testdir, 'header_orig_h')
        goodheader = os.path.join(testdir, 'header_expected_h')
        includefile = os.path.join(testdir, '.clang-format-include')
        try:
            shutil.copyfile(badfile, testfile)
            shutil.copyfile(badheader, testheader)
            self.init(testdir)
            self.assertNotEqual(Path(testfile).read_text(encoding='utf-8'),
                                Path(goodfile).read_text(encoding='utf-8'))
            self.assertNotEqual(Path(testheader).read_text(encoding='utf-8'),
                                Path(goodheader).read_text(encoding='utf-8'))

            # test files are not in git so this should do nothing
            self.run_target('clang-format')
            self.assertNotEqual(Path(testfile).read_text(encoding='utf-8'),
                                Path(goodfile).read_text(encoding='utf-8'))
            self.assertNotEqual(Path(testheader).read_text(encoding='utf-8'),
                                Path(goodheader).read_text(encoding='utf-8'))

            # Add an include file to reformat everything
            with open(includefile, 'w', encoding='utf-8') as f:
                f.write('*')
            self.run_target('clang-format')
            self.assertEqual(Path(testheader).read_text(encoding='utf-8'),
                             Path(goodheader).read_text(encoding='utf-8'))
        finally:
            if os.path.exists(testfile):
                os.unlink(testfile)
            if os.path.exists(testheader):
                os.unlink(testheader)
            if os.path.exists(includefile):
                os.unlink(includefile)

    @skipIfNoExecutable('clang-tidy')
    def test_clang_tidy(self):
        if self.backend is not Backend.ninja:
            raise SkipTest(f'Clang-tidy is for now only supported on Ninja, not {self.backend.name}')
        if shutil.which('c++') is None:
            raise SkipTest('Clang-tidy breaks when ccache is used and "c++" not in path.')
        if is_osx():
            raise SkipTest('Apple ships a broken clang-tidy that chokes on -pipe.')
        testdir = os.path.join(self.unit_test_dir, '68 clang-tidy')
        dummydir = os.path.join(testdir, 'dummydir.h')
        self.init(testdir, override_envvars={'CXX': 'c++'})
        out = self.run_target('clang-tidy')
        self.assertIn('cttest.cpp:4:20', out)
        self.assertNotIn(dummydir, out)

    @skipIfNoExecutable('clang-tidy')
    def test_clang_tidy_fix(self):
        if self.backend is not Backend.ninja:
            raise SkipTest(f'Clang-tidy is for now only supported on Ninja, not {self.backend.name}')
        if shutil.which('c++') is None:
            raise SkipTest('Clang-tidy breaks when ccache is used and "c++" not in path.')
        if is_osx():
            raise SkipTest('Apple ships a broken clang-tidy that chokes on -pipe.')
        testdir = os.path.join(self.unit_test_dir, '68 clang-tidy')

        # Ensure that test project is in git even when running meson from tarball.
        srcdir = os.path.join(self.builddir, 'src')
        shutil.copytree(testdir, srcdir)
        git_init(srcdir)
        testdir = srcdir
        self.new_builddir()

        dummydir = os.path.join(testdir, 'dummydir.h')
        testfile = os.path.join(testdir, 'cttest.cpp')
        fixedfile = os.path.join(testdir, 'cttest_fixed.cpp')
        self.init(testdir, override_envvars={'CXX': 'c++'})
        # Make sure test files are different
        self.assertNotEqual(Path(testfile).read_text(encoding='utf-8'),
                            Path(fixedfile).read_text(encoding='utf-8'))
        out = self.run_target('clang-tidy-fix')
        self.assertIn('cttest.cpp:4:20', out)
        self.assertNotIn(dummydir, out)
        # Make sure the test file is fixed
        self.assertEqual(Path(testfile).read_text(encoding='utf-8'),
                         Path(fixedfile).read_text(encoding='utf-8'))

    def test_identity_cross(self):
        testdir = os.path.join(self.unit_test_dir, '69 cross')
        # Do a build to generate a cross file where the host is this target
        self.init(testdir, extra_args=['-Dgenerate=true'])
        self.meson_cross_files = [os.path.join(self.builddir, "crossfile")]
        self.assertTrue(os.path.exists(self.meson_cross_files[0]))
        # Now verify that this is detected as cross
        self.new_builddir()
        self.init(testdir)

    def test_introspect_buildoptions_without_configured_build(self):
        testdir = os.path.join(self.unit_test_dir, '58 introspect buildoptions')
        testfile = os.path.join(testdir, 'meson.build')
        res_nb = self.introspect_directory(testfile, ['--buildoptions'] + self.meson_args)
        self.init(testdir, default_args=False)
        res_wb = self.introspect('--buildoptions')
        self.maxDiff = None
        # XXX: These now generate in a different order, is that okay?
        self.assertListEqual(sorted(res_nb, key=lambda x: x['name']), sorted(res_wb, key=lambda x: x['name']))

    def test_meson_configure_from_source_does_not_crash(self):
        testdir = os.path.join(self.unit_test_dir, '58 introspect buildoptions')
        self._run(self.mconf_command + [testdir])

    def test_introspect_buildoptions_cross_only(self):
        testdir = os.path.join(self.unit_test_dir, '82 cross only introspect')
        testfile = os.path.join(testdir, 'meson.build')
        res = self.introspect_directory(testfile, ['--buildoptions'] + self.meson_args)
        optnames = [o['name'] for o in res]
        self.assertIn('c_args', optnames)
        self.assertNotIn('build.c_args', optnames)

    def test_introspect_json_flat(self):
        testdir = os.path.join(self.unit_test_dir, '56 introspection')
        self.init(testdir, extra_args=['-Dlayout=flat'])
        infodir = os.path.join(self.builddir, 'meson-info')
        self.assertPathExists(infodir)

        with open(os.path.join(infodir, 'intro-targets.json'), encoding='utf-8') as fp:
            targets = json.load(fp)

        for i in targets:
            for out in i['filename']:
                assert os.path.relpath(out, self.builddir).startswith('meson-out')

    def test_introspect_json_dump(self):
        testdir = os.path.join(self.unit_test_dir, '56 introspection')
        self.init(testdir)
        infodir = os.path.join(self.builddir, 'meson-info')
        self.assertPathExists(infodir)

        def assertKeyTypes(key_type_list, obj, strict: bool = True):
            for i in key_type_list:
                if isinstance(i[1], (list, tuple)) and None in i[1]:
                    i = (i[0], tuple(x for x in i[1] if x is not None))
                    if i[0] not in obj or obj[i[0]] is None:
                        continue
                self.assertIn(i[0], obj)
                self.assertIsInstance(obj[i[0]], i[1])
            if strict:
                for k in obj.keys():
                    found = False
                    for i in key_type_list:
                        if k == i[0]:
                            found = True
                            break
                    self.assertTrue(found, f'Key "{k}" not in expected list')

        root_keylist = [
            ('benchmarks', list),
            ('buildoptions', list),
            ('buildsystem_files', list),
            ('compilers', dict),
            ('dependencies', list),
            ('install_plan', dict),
            ('installed', dict),
            ('machines', dict),
            ('projectinfo', dict),
            ('targets', list),
            ('tests', list),
        ]

        test_keylist = [
            ('cmd', list),
            ('env', dict),
            ('name', str),
            ('timeout', int),
            ('suite', list),
            ('is_parallel', bool),
            ('protocol', str),
            ('depends', list),
            ('workdir', (str, None)),
            ('priority', int),
            ('extra_paths', list),
        ]

        buildoptions_keylist = [
            ('name', str),
            ('section', str),
            ('type', str),
            ('description', str),
            ('machine', str),
            ('choices', (list, None)),
            ('value', (str, int, bool, list)),
        ]

        buildoptions_typelist = [
            ('combo', str, [('choices', list)]),
            ('string', str, []),
            ('boolean', bool, []),
            ('integer', int, []),
            ('array', list, []),
        ]

        buildoptions_sections = ['core', 'backend', 'base', 'compiler', 'directory', 'user', 'test']
        buildoptions_machines = ['any', 'build', 'host']

        dependencies_typelist = [
            ('name', str),
            ('type', str),
            ('version', str),
            ('compile_args', list),
            ('link_args', list),
            ('include_directories', list),
            ('sources', list),
            ('extra_files', list),
            ('dependencies', list),
            ('depends', list),
            ('meson_variables', list),
        ]

        targets_typelist = [
            ('name', str),
            ('id', str),
            ('type', str),
            ('defined_in', str),
            ('filename', list),
            ('build_by_default', bool),
            ('target_sources', list),
            ('extra_files', list),
            ('subproject', (str, None)),
            ('dependencies', list),
            ('depends', list),
            ('install_filename', (list, None)),
            ('installed', bool),
            ('vs_module_defs', (str, None)),
            ('win_subsystem', (str, None)),
        ]

        targets_sources_typelist = [
            ('language', str),
            ('compiler', list),
            ('parameters', list),
            ('sources', list),
            ('generated_sources', list),
            ('unity_sources', (list, None)),
        ]

        target_sources_linker_typelist = [
            ('linker', list),
            ('parameters', list),
        ]

        # First load all files
        res = {}
        for i in root_keylist:
            curr = os.path.join(infodir, 'intro-{}.json'.format(i[0]))
            self.assertPathExists(curr)
            with open(curr, encoding='utf-8') as fp:
                res[i[0]] = json.load(fp)

        assertKeyTypes(root_keylist, res)

        # Match target ids to input and output files for ease of reference
        src_to_id = {}
        out_to_id = {}
        name_to_out = {}
        for i in res['targets']:
            print(json.dump(i, sys.stdout))
            out_to_id.update({os.path.relpath(out, self.builddir): i['id']
                              for out in i['filename']})
            name_to_out.update({i['name']: i['filename']})
            for group in i['target_sources']:
                src_to_id.update({os.path.relpath(src, testdir): i['id']
                                  for src in group.get('sources', [])})

        # Check Tests and benchmarks
        tests_to_find = ['test case 1', 'test case 2', 'benchmark 1']
        deps_to_find = {'test case 1': [src_to_id['t1.cpp']],
                        'test case 2': [src_to_id['t2.cpp'], src_to_id['t3.cpp']],
                        'benchmark 1': [out_to_id['file2'], out_to_id['file3'], out_to_id['file4'], src_to_id['t3.cpp']]}
        for i in res['benchmarks'] + res['tests']:
            assertKeyTypes(test_keylist, i)
            if i['name'] in tests_to_find:
                tests_to_find.remove(i['name'])
            self.assertEqual(sorted(i['depends']),
                             sorted(deps_to_find[i['name']]))
        self.assertListEqual(tests_to_find, [])

        # Check buildoptions
        buildopts_to_find = {'cpp_std': 'c++11'}
        for i in res['buildoptions']:
            assertKeyTypes(buildoptions_keylist, i)
            valid_type = False
            for j in buildoptions_typelist:
                if i['type'] == j[0]:
                    self.assertIsInstance(i['value'], j[1])
                    assertKeyTypes(j[2], i, strict=False)
                    valid_type = True
                    break

            self.assertIn(i['section'], buildoptions_sections)
            self.assertIn(i['machine'], buildoptions_machines)
            self.assertTrue(valid_type)
            if i['name'] in buildopts_to_find:
                self.assertEqual(i['value'], buildopts_to_find[i['name']])
                buildopts_to_find.pop(i['name'], None)
        self.assertDictEqual(buildopts_to_find, {})

        # Check buildsystem_files
        bs_files = ['meson.build', 'meson_options.txt', 'sharedlib/meson.build', 'staticlib/meson.build']
        bs_files = [os.path.join(testdir, x) for x in bs_files]
        self.assertPathListEqual(list(sorted(res['buildsystem_files'])), list(sorted(bs_files)))

        # Check dependencies
        dependencies_to_find = ['threads']
        for i in res['dependencies']:
            assertKeyTypes(dependencies_typelist, i)
            if i['name'] in dependencies_to_find:
                dependencies_to_find.remove(i['name'])
        self.assertListEqual(dependencies_to_find, [])

        # Check projectinfo
        self.assertDictEqual(res['projectinfo'], {'version': '1.2.3', 'descriptive_name': 'introspection', 'subproject_dir': 'subprojects', 'subprojects': []})

        # Check targets
        targets_to_find = {
            'sharedTestLib': ('shared library', True, False, 'sharedlib/meson.build',
                              [os.path.join(testdir, 'sharedlib', 'shared.cpp')]),
            'staticTestLib': ('static library', True, False, 'staticlib/meson.build',
                              [os.path.join(testdir, 'staticlib', 'static.c')]),
            'custom target test 1': ('custom', False, False, 'meson.build',
                                     [os.path.join(testdir, 'cp.py')]),
            'custom target test 2': ('custom', False, False, 'meson.build',
                                     name_to_out['custom target test 1']),
            'test1': ('executable', True, True, 'meson.build',
                      [os.path.join(testdir, 't1.cpp')]),
            'test2': ('executable', True, False, 'meson.build',
                      [os.path.join(testdir, 't2.cpp')]),
            'test3': ('executable', True, False, 'meson.build',
                      [os.path.join(testdir, 't3.cpp')]),
            'custom target test 3': ('custom', False, False, 'meson.build',
                                     name_to_out['test3']),
        }
        for i in res['targets']:
            assertKeyTypes(targets_typelist, i)
            if i['name'] in targets_to_find:
                tgt = targets_to_find[i['name']]
                self.assertEqual(i['type'], tgt[0])
                self.assertEqual(i['build_by_default'], tgt[1])
                self.assertEqual(i['installed'], tgt[2])
                self.assertPathEqual(i['defined_in'], os.path.join(testdir, tgt[3]))
                targets_to_find.pop(i['name'], None)
            for j in i['target_sources']:
                if 'compiler' in j:
                    assertKeyTypes(targets_sources_typelist, j)
                    self.assertEqual(j['sources'], [os.path.normpath(f) for f in tgt[4]])
                else:
                    assertKeyTypes(target_sources_linker_typelist, j)
        self.assertDictEqual(targets_to_find, {})

    def test_introspect_file_dump_equals_all(self):
        testdir = os.path.join(self.unit_test_dir, '56 introspection')
        self.init(testdir)
        res_all = self.introspect('--all')
        res_file = {}

        root_keylist = [
            'benchmarks',
            'buildoptions',
            'buildsystem_files',
            'compilers',
            'dependencies',
            'installed',
            'install_plan',
            'machines',
            'projectinfo',
            'targets',
            'tests',
        ]

        infodir = os.path.join(self.builddir, 'meson-info')
        self.assertPathExists(infodir)
        for i in root_keylist:
            curr = os.path.join(infodir, f'intro-{i}.json')
            self.assertPathExists(curr)
            with open(curr, encoding='utf-8') as fp:
                res_file[i] = json.load(fp)

        self.assertEqual(res_all, res_file)

    def test_introspect_meson_info(self):
        testdir = os.path.join(self.unit_test_dir, '56 introspection')
        introfile = os.path.join(self.builddir, 'meson-info', 'meson-info.json')
        self.init(testdir)
        self.assertPathExists(introfile)
        with open(introfile, encoding='utf-8') as fp:
            res1 = json.load(fp)

        for i in ['meson_version', 'directories', 'introspection', 'build_files_updated', 'error']:
            self.assertIn(i, res1)

        self.assertEqual(res1['error'], False)
        self.assertEqual(res1['build_files_updated'], True)

    def test_introspect_config_update(self):
        testdir = os.path.join(self.unit_test_dir, '56 introspection')
        introfile = os.path.join(self.builddir, 'meson-info', 'intro-buildoptions.json')
        self.init(testdir)
        self.assertPathExists(introfile)
        with open(introfile, encoding='utf-8') as fp:
            res1 = json.load(fp)

        for i in res1:
            if i['name'] == 'cpp_std':
                i['value'] = 'c++14'
            if i['name'] == 'build.cpp_std':
                i['value'] = 'c++14'
            if i['name'] == 'buildtype':
                i['value'] = 'release'
            if i['name'] == 'optimization':
                i['value'] = '3'
            if i['name'] == 'debug':
                i['value'] = False

        self.setconf('-Dcpp_std=c++14')
        self.setconf('-Dbuildtype=release')

        with open(introfile, encoding='utf-8') as fp:
            res2 = json.load(fp)

        self.assertListEqual(res1, res2)

    def test_introspect_targets_from_source(self):
        testdir = os.path.join(self.unit_test_dir, '56 introspection')
        testfile = os.path.join(testdir, 'meson.build')
        introfile = os.path.join(self.builddir, 'meson-info', 'intro-targets.json')
        self.init(testdir)
        self.assertPathExists(introfile)
        with open(introfile, encoding='utf-8') as fp:
            res_wb = json.load(fp)

        res_nb = self.introspect_directory(testfile, ['--targets'] + self.meson_args)

        # Account for differences in output
        res_wb = [i for i in res_wb if i['type'] != 'custom']
        for i in res_wb:
            i['filename'] = [os.path.relpath(x, self.builddir) for x in i['filename']]
            for k in ('install_filename', 'dependencies', 'win_subsystem'):
                if k in i:
                    del i[k]

            sources = []
            for j in i['target_sources']:
                sources += j.get('sources', [])
            i['target_sources'] = [{
                'language': 'unknown',
                'compiler': [],
                'parameters': [],
                'sources': sources,
                'generated_sources': []
            }]

        self.maxDiff = None
        self.assertListEqual(res_nb, res_wb)

    def test_introspect_ast_source(self):
        testdir = os.path.join(self.unit_test_dir, '56 introspection')
        testfile = os.path.join(testdir, 'meson.build')
        res_nb = self.introspect_directory(testfile, ['--ast'] + self.meson_args)

        node_counter = {}

        def accept_node(json_node):
            self.assertIsInstance(json_node, dict)
            for i in ['lineno', 'colno', 'end_lineno', 'end_colno']:
                self.assertIn(i, json_node)
                self.assertIsInstance(json_node[i], int)
            self.assertIn('node', json_node)
            n = json_node['node']
            self.assertIsInstance(n, str)
            self.assertIn(n, nodes)
            if n not in node_counter:
                node_counter[n] = 0
            node_counter[n] = node_counter[n] + 1
            for nodeDesc in nodes[n]:
                key = nodeDesc[0]
                func = nodeDesc[1]
                self.assertIn(key, json_node)
                if func is None:
                    tp = nodeDesc[2]
                    self.assertIsInstance(json_node[key], tp)
                    continue
                func(json_node[key])

        def accept_node_list(node_list):
            self.assertIsInstance(node_list, list)
            for i in node_list:
                accept_node(i)

        def accept_kwargs(kwargs):
            self.assertIsInstance(kwargs, list)
            for i in kwargs:
                self.assertIn('key', i)
                self.assertIn('val', i)
                accept_node(i['key'])
                accept_node(i['val'])

        nodes = {
            'BooleanNode': [('value', None, bool)],
            'IdNode': [('value', None, str)],
            'NumberNode': [('value', None, int)],
            'StringNode': [('value', None, str)],
            'ContinueNode': [],
            'BreakNode': [],
            'ArgumentNode': [('positional', accept_node_list), ('kwargs', accept_kwargs)],
            'ArrayNode': [('args', accept_node)],
            'DictNode': [('args', accept_node)],
            'EmptyNode': [],
            'OrNode': [('left', accept_node), ('right', accept_node)],
            'AndNode': [('left', accept_node), ('right', accept_node)],
            'ComparisonNode': [('left', accept_node), ('right', accept_node), ('ctype', None, str)],
            'ArithmeticNode': [('left', accept_node), ('right', accept_node), ('op', None, str)],
            'NotNode': [('right', accept_node)],
            'CodeBlockNode': [('lines', accept_node_list)],
            'IndexNode': [('object', accept_node), ('index', accept_node)],
            'MethodNode': [('object', accept_node), ('args', accept_node), ('name', None, str)],
            'FunctionNode': [('args', accept_node), ('name', None, str)],
            'AssignmentNode': [('value', accept_node), ('var_name', None, str)],
            'PlusAssignmentNode': [('value', accept_node), ('var_name', None, str)],
            'ForeachClauseNode': [('items', accept_node), ('block', accept_node), ('varnames', None, list)],
            'IfClauseNode': [('ifs', accept_node_list), ('else', accept_node)],
            'IfNode': [('condition', accept_node), ('block', accept_node)],
            'UMinusNode': [('right', accept_node)],
            'TernaryNode': [('condition', accept_node), ('true', accept_node), ('false', accept_node)],
        }

        accept_node(res_nb)

        for n, c in [('ContinueNode', 2), ('BreakNode', 1), ('NotNode', 3)]:
            self.assertIn(n, node_counter)
            self.assertEqual(node_counter[n], c)

    def test_introspect_dependencies_from_source(self):
        testdir = os.path.join(self.unit_test_dir, '56 introspection')
        testfile = os.path.join(testdir, 'meson.build')
        res_nb = self.introspect_directory(testfile, ['--scan-dependencies'] + self.meson_args)
        expected = [
            {
                'name': 'threads',
                'required': True,
                'version': [],
                'has_fallback': False,
                'conditional': False
            },
            {
                'name': 'zlib',
                'required': False,
                'version': [],
                'has_fallback': False,
                'conditional': False
            },
            {
                'name': 'bugDep1',
                'required': True,
                'version': [],
                'has_fallback': False,
                'conditional': False
            },
            {
                'name': 'somethingthatdoesnotexist',
                'required': True,
                'version': ['>=1.2.3'],
                'has_fallback': False,
                'conditional': True
            },
            {
                'name': 'look_i_have_a_fallback',
                'required': True,
                'version': ['>=1.0.0', '<=99.9.9'],
                'has_fallback': True,
                'conditional': True
            }
        ]
        self.maxDiff = None
        self.assertListEqual(res_nb, expected)

    def test_unstable_coredata(self):
        testdir = os.path.join(self.common_test_dir, '1 trivial')
        self.init(testdir)
        # just test that the command does not fail (e.g. because it throws an exception)
        self._run([*self.meson_command, 'unstable-coredata', self.builddir])

    @skip_if_no_cmake
    def test_cmake_prefix_path(self):
        testdir = os.path.join(self.unit_test_dir, '62 cmake_prefix_path')
        self.init(testdir, extra_args=['-Dcmake_prefix_path=' + os.path.join(testdir, 'prefix')])

    @skip_if_no_cmake
    def test_cmake_parser(self):
        testdir = os.path.join(self.unit_test_dir, '63 cmake parser')
        self.init(testdir, extra_args=['-Dcmake_prefix_path=' + os.path.join(testdir, 'prefix')])

    def test_alias_target(self):
        testdir = os.path.join(self.unit_test_dir, '64 alias target')
        self.init(testdir)
        self.build()
        self.assertPathDoesNotExist(os.path.join(self.builddir, 'prog' + exe_suffix))
        self.assertPathDoesNotExist(os.path.join(self.builddir, 'hello.txt'))
        self.run_target('build-all')
        self.assertPathExists(os.path.join(self.builddir, 'prog' + exe_suffix))
        self.assertPathExists(os.path.join(self.builddir, 'hello.txt'))
        out = self.run_target('aliased-run')
        self.assertIn('a run target was here', out)

    def test_configure(self):
        testdir = os.path.join(self.common_test_dir, '2 cpp')
        self.init(testdir)
        self._run(self.mconf_command + [self.builddir])

    def test_summary(self):
        testdir = os.path.join(self.unit_test_dir, '71 summary')
        out = self.init(testdir, extra_args=['-Denabled_opt=enabled', f'-Dpython={sys.executable}'])
        expected = textwrap.dedent(r'''
            Some Subproject 2.0

                string : bar
                integer: 1
                boolean: true

            subsub undefined

                Something: Some value

            My Project 1.0

              Configuration
                Some boolean   : false
                Another boolean: true
                Some string    : Hello World
                A list         : string
                                 1
                                 true
                empty list     :
                enabled_opt    : enabled
                A number       : 1
                yes            : YES
                no             : NO
                comma list     : a, b, c

              Stuff
                missing prog   : NO
                existing prog  : ''' + ExternalProgram('python3', [sys.executable], silent=True).path + '''
                missing dep    : NO
                external dep   : YES 1.2.3
                internal dep   : YES
                disabler       : NO

              Plugins
                long comma list: alpha, alphacolor, apetag, audiofx, audioparsers, auparse,
                                 autodetect, avi

              Subprojects
                sub            : YES
                sub2           : NO Problem encountered: This subproject failed
                subsub         : YES (from sub2)

              User defined options
                backend        : ''' + self.backend_name + '''
                libdir         : lib
                prefix         : /usr
                enabled_opt    : enabled
                python         : ''' + sys.executable + '''
            ''')
        expected_lines = expected.split('\n')[1:]
        out_start = out.find(expected_lines[0])
        out_lines = out[out_start:].split('\n')[:len(expected_lines)]
        for e, o in zip(expected_lines, out_lines):
            if e.startswith('    external dep'):
                self.assertRegex(o, r'^    external dep   : (YES [0-9.]*|NO)$')
            else:
                self.assertEqual(o, e)

    def test_meson_compile(self):
        """Test the meson compile command."""

        def get_exe_name(basename: str) -> str:
            if is_windows():
                return f'{basename}.exe'
            else:
                return basename

        def get_shared_lib_name(basename: str) -> str:
            if mesonbuild.environment.detect_msys2_arch():
                return f'lib{basename}.dll'
            elif is_windows():
                return f'{basename}.dll'
            elif is_cygwin():
                return f'cyg{basename}.dll'
            elif is_osx():
                return f'lib{basename}.dylib'
            else:
                return f'lib{basename}.so'

        def get_static_lib_name(basename: str) -> str:
            return f'lib{basename}.a'

        # Base case (no targets or additional arguments)

        testdir = os.path.join(self.common_test_dir, '1 trivial')
        self.init(testdir)

        self._run([*self.meson_command, 'compile', '-C', self.builddir])
        self.assertPathExists(os.path.join(self.builddir, get_exe_name('trivialprog')))

        # `--clean`

        self._run([*self.meson_command, 'compile', '-C', self.builddir, '--clean'])
        self.assertPathDoesNotExist(os.path.join(self.builddir, get_exe_name('trivialprog')))

        # Target specified in a project with unique names

        testdir = os.path.join(self.common_test_dir, '6 linkshared')
        self.init(testdir, extra_args=['--wipe'])
        # Multiple targets and target type specified
        self._run([*self.meson_command, 'compile', '-C', self.builddir, 'mylib', 'mycpplib:shared_library'])
        # Check that we have a shared lib, but not an executable, i.e. check that target actually worked
        self.assertPathExists(os.path.join(self.builddir, get_shared_lib_name('mylib')))
        self.assertPathDoesNotExist(os.path.join(self.builddir, get_exe_name('prog')))
        self.assertPathExists(os.path.join(self.builddir, get_shared_lib_name('mycpplib')))
        self.assertPathDoesNotExist(os.path.join(self.builddir, get_exe_name('cppprog')))

        # Target specified in a project with non unique names

        testdir = os.path.join(self.common_test_dir, '185 same target name')
        self.init(testdir, extra_args=['--wipe'])
        self._run([*self.meson_command, 'compile', '-C', self.builddir, './foo'])
        self.assertPathExists(os.path.join(self.builddir, get_static_lib_name('foo')))
        self._run([*self.meson_command, 'compile', '-C', self.builddir, 'sub/foo'])
        self.assertPathExists(os.path.join(self.builddir, 'sub', get_static_lib_name('foo')))

        # run_target

        testdir = os.path.join(self.common_test_dir, '51 run target')
        self.init(testdir, extra_args=['--wipe'])
        out = self._run([*self.meson_command, 'compile', '-C', self.builddir, 'py3hi'])
        self.assertIn('I am Python3.', out)

        # `--$BACKEND-args`

        testdir = os.path.join(self.common_test_dir, '1 trivial')
        if self.backend is Backend.ninja:
            self.init(testdir, extra_args=['--wipe'])
            # Dry run - should not create a program
            self._run([*self.meson_command, 'compile', '-C', self.builddir, '--ninja-args=-n'])
            self.assertPathDoesNotExist(os.path.join(self.builddir, get_exe_name('trivialprog')))
        elif self.backend is Backend.vs:
            self.init(testdir, extra_args=['--wipe'])
            self._run([*self.meson_command, 'compile', '-C', self.builddir])
            # Explicitly clean the target through msbuild interface
            self._run([*self.meson_command, 'compile', '-C', self.builddir, '--vs-args=-t:{}:Clean'.format(re.sub(r'[\%\$\@\;\.\(\)\']', '_', get_exe_name('trivialprog')))])
            self.assertPathDoesNotExist(os.path.join(self.builddir, get_exe_name('trivialprog')))

    def test_spurious_reconfigure_built_dep_file(self):
        testdir = os.path.join(self.unit_test_dir, '73 dep files')

        # Regression test: Spurious reconfigure was happening when build
        # directory is inside source directory.
        # See https://gitlab.freedesktop.org/gstreamer/gst-build/-/issues/85.
        srcdir = os.path.join(self.builddir, 'srctree')
        shutil.copytree(testdir, srcdir)
        builddir = os.path.join(srcdir, '_build')
        self.change_builddir(builddir)

        self.init(srcdir)
        self.build()

        # During first configure the file did not exist so no dependency should
        # have been set. A rebuild should not trigger a reconfigure.
        self.clean()
        out = self.build()
        self.assertNotIn('Project configured', out)

        self.init(srcdir, extra_args=['--reconfigure'])

        # During the reconfigure the file did exist, but is inside build
        # directory, so no dependency should have been set. A rebuild should not
        # trigger a reconfigure.
        self.clean()
        out = self.build()
        self.assertNotIn('Project configured', out)

    def _test_junit(self, case: str) -> None:
        try:
            import lxml.etree as et
        except ImportError:
            raise SkipTest('lxml required, but not found.')

        schema = et.XMLSchema(et.parse(str(Path(self.src_root) / 'data' / 'schema.xsd')))

        self.init(case)
        self.run_tests()

        junit = et.parse(str(Path(self.builddir) / 'meson-logs' / 'testlog.junit.xml'))
        try:
            schema.assertValid(junit)
        except et.DocumentInvalid as e:
            self.fail(e.error_log)

    def test_junit_valid_tap(self):
        self._test_junit(os.path.join(self.common_test_dir, '206 tap tests'))

    def test_junit_valid_exitcode(self):
        self._test_junit(os.path.join(self.common_test_dir, '41 test args'))

    def test_junit_valid_gtest(self):
        self._test_junit(os.path.join(self.framework_test_dir, '2 gtest'))

    def test_link_language_linker(self):
        # TODO: there should be some way to query how we're linking things
        # without resorting to reading the ninja.build file
        if self.backend is not Backend.ninja:
            raise SkipTest('This test reads the ninja file')

        testdir = os.path.join(self.common_test_dir, '225 link language')
        self.init(testdir)

        build_ninja = os.path.join(self.builddir, 'build.ninja')
        with open(build_ninja, encoding='utf-8') as f:
            contents = f.read()

        self.assertRegex(contents, r'build main(\.exe)?.*: c_LINKER')
        self.assertRegex(contents, r'build (lib|cyg)?mylib.*: c_LINKER')

    def test_commands_documented(self):
        '''
        Test that all listed meson commands are documented in Commands.md.
        '''

        # The docs directory is not in release tarballs.
        if not os.path.isdir('docs'):
            raise SkipTest('Doc directory does not exist.')
        doc_path = 'docs/markdown/Commands.md'

        md = None
        with open(doc_path, encoding='utf-8') as f:
            md = f.read()
        self.assertIsNotNone(md)

        ## Get command sections

        section_pattern = re.compile(r'^### (.+)$', re.MULTILINE)
        md_command_section_matches = [i for i in section_pattern.finditer(md)]
        md_command_sections = dict()
        for i, s in enumerate(md_command_section_matches):
            section_end = len(md) if i == len(md_command_section_matches) - 1 else md_command_section_matches[i + 1].start()
            md_command_sections[s.group(1)] = (s.start(), section_end)

        ## Validate commands

        md_commands = {k for k,v in md_command_sections.items()}
        help_output = self._run(self.meson_command + ['--help'])
        # Python's argument parser might put the command list to its own line. Or it might not.
        self.assertTrue(help_output.startswith('usage: '))
        lines = help_output.split('\n')
        line1 = lines[0]
        line2 = lines[1]
        if '{' in line1:
            cmndline = line1
        else:
            self.assertIn('{', line2)
            cmndline = line2
        cmndstr = cmndline.split('{')[1]
        self.assertIn('}', cmndstr)
        help_commands = set(cmndstr.split('}')[0].split(','))
        help_commands.remove('fmt')  # Remove the alias
        self.assertTrue(len(help_commands) > 0, 'Must detect some command names.')

        self.assertEqual(md_commands | {'help'}, help_commands, f'Doc file: `{doc_path}`')

        ## Validate that each section has proper placeholders

        def get_data_pattern(command):
            return re.compile(
                r'{{ ' + command + r'_usage.inc }}[\r\n]'
                r'.*?'
                r'{{ ' + command + r'_arguments.inc }}[\r\n]',
                flags = re.MULTILINE|re.DOTALL)

        for command in md_commands:
            m = get_data_pattern(command).search(md, pos=md_command_sections[command][0], endpos=md_command_sections[command][1])
            self.assertIsNotNone(m, f'Command `{command}` is missing placeholders for dynamic data. Doc file: `{doc_path}`')

    def _check_coverage_files(self, types=('text', 'xml', 'html')):
        covdir = Path(self.builddir) / 'meson-logs'
        files = []
        if 'text' in types:
            files.append('coverage.txt')
        if 'xml' in types:
            files.append('coverage.xml')
        if 'html' in types:
            files.append('coveragereport/index.html')
        for f in files:
            self.assertTrue((covdir / f).is_file(), msg=f'{f} is not a file')

    def test_coverage(self):
        if mesonbuild.environment.detect_msys2_arch():
            raise SkipTest('Skipped due to problems with coverage on MSYS2')
        gcovr_exe, gcovr_new_rootdir = mesonbuild.environment.detect_gcovr()
        if not gcovr_exe:
            raise SkipTest('gcovr not found, or too old')
        testdir = os.path.join(self.common_test_dir, '1 trivial')
        env = get_fake_env(testdir, self.builddir, self.prefix)
        cc = detect_c_compiler(env, MachineChoice.HOST)
        if cc.get_id() == 'clang':
            if not mesonbuild.environment.detect_llvm_cov():
                raise SkipTest('llvm-cov not found')
        if cc.get_id() == 'msvc':
            raise SkipTest('Test only applies to non-MSVC compilers')
        self.init(testdir, extra_args=['-Db_coverage=true'])
        self.build()
        self.run_tests()
        self.run_target('coverage')
        self._check_coverage_files()

    def test_coverage_complex(self):
        if mesonbuild.environment.detect_msys2_arch():
            raise SkipTest('Skipped due to problems with coverage on MSYS2')
        gcovr_exe, gcovr_new_rootdir = mesonbuild.environment.detect_gcovr()
        if not gcovr_exe:
            raise SkipTest('gcovr not found, or too old')
        testdir = os.path.join(self.common_test_dir, '105 generatorcustom')
        env = get_fake_env(testdir, self.builddir, self.prefix)
        cc = detect_c_compiler(env, MachineChoice.HOST)
        if cc.get_id() == 'clang':
            if not mesonbuild.environment.detect_llvm_cov():
                raise SkipTest('llvm-cov not found')
        if cc.get_id() == 'msvc':
            raise SkipTest('Test only applies to non-MSVC compilers')
        self.init(testdir, extra_args=['-Db_coverage=true'])
        self.build()
        self.run_tests()
        self.run_target('coverage')
        self._check_coverage_files()

    def test_coverage_html(self):
        if mesonbuild.environment.detect_msys2_arch():
            raise SkipTest('Skipped due to problems with coverage on MSYS2')
        gcovr_exe, gcovr_new_rootdir = mesonbuild.environment.detect_gcovr()
        if not gcovr_exe:
            raise SkipTest('gcovr not found, or too old')
        testdir = os.path.join(self.common_test_dir, '1 trivial')
        env = get_fake_env(testdir, self.builddir, self.prefix)
        cc = detect_c_compiler(env, MachineChoice.HOST)
        if cc.get_id() == 'clang':
            if not mesonbuild.environment.detect_llvm_cov():
                raise SkipTest('llvm-cov not found')
        if cc.get_id() == 'msvc':
            raise SkipTest('Test only applies to non-MSVC compilers')
        self.init(testdir, extra_args=['-Db_coverage=true'])
        self.build()
        self.run_tests()
        self.run_target('coverage-html')
        self._check_coverage_files(['html'])

    def test_coverage_text(self):
        if mesonbuild.environment.detect_msys2_arch():
            raise SkipTest('Skipped due to problems with coverage on MSYS2')
        gcovr_exe, gcovr_new_rootdir = mesonbuild.environment.detect_gcovr()
        if not gcovr_exe:
            raise SkipTest('gcovr not found, or too old')
        testdir = os.path.join(self.common_test_dir, '1 trivial')
        env = get_fake_env(testdir, self.builddir, self.prefix)
        cc = detect_c_compiler(env, MachineChoice.HOST)
        if cc.get_id() == 'clang':
            if not mesonbuild.environment.detect_llvm_cov():
                raise SkipTest('llvm-cov not found')
        if cc.get_id() == 'msvc':
            raise SkipTest('Test only applies to non-MSVC compilers')
        self.init(testdir, extra_args=['-Db_coverage=true'])
        self.build()
        self.run_tests()
        self.run_target('coverage-text')
        self._check_coverage_files(['text'])

    def test_coverage_xml(self):
        if mesonbuild.environment.detect_msys2_arch():
            raise SkipTest('Skipped due to problems with coverage on MSYS2')
        gcovr_exe, gcovr_new_rootdir = mesonbuild.environment.detect_gcovr()
        if not gcovr_exe:
            raise SkipTest('gcovr not found, or too old')
        testdir = os.path.join(self.common_test_dir, '1 trivial')
        env = get_fake_env(testdir, self.builddir, self.prefix)
        cc = detect_c_compiler(env, MachineChoice.HOST)
        if cc.get_id() == 'clang':
            if not mesonbuild.environment.detect_llvm_cov():
                raise SkipTest('llvm-cov not found')
        if cc.get_id() == 'msvc':
            raise SkipTest('Test only applies to non-MSVC compilers')
        self.init(testdir, extra_args=['-Db_coverage=true'])
        self.build()
        self.run_tests()
        self.run_target('coverage-xml')
        self._check_coverage_files(['xml'])

    def test_coverage_escaping(self):
        if mesonbuild.environment.detect_msys2_arch():
            raise SkipTest('Skipped due to problems with coverage on MSYS2')
        gcovr_exe, gcovr_new_rootdir = mesonbuild.environment.detect_gcovr()
        if not gcovr_exe:
            raise SkipTest('gcovr not found, or too old')
        testdir = os.path.join(self.common_test_dir, '243 escape++')
        env = get_fake_env(testdir, self.builddir, self.prefix)
        cc = detect_c_compiler(env, MachineChoice.HOST)
        if cc.get_id() == 'clang':
            if not mesonbuild.environment.detect_llvm_cov():
                raise SkipTest('llvm-cov not found')
        if cc.get_id() == 'msvc':
            raise SkipTest('Test only applies to non-MSVC compilers')
        self.init(testdir, extra_args=['-Db_coverage=true'])
        self.build()
        self.run_tests()
        self.run_target('coverage')
        self._check_coverage_files()

    def test_cross_file_constants(self):
        with temp_filename() as crossfile1, temp_filename() as crossfile2:
            with open(crossfile1, 'w', encoding='utf-8') as f:
                f.write(textwrap.dedent(
                    '''
                    [constants]
                    compiler = 'gcc'
                    '''))
            with open(crossfile2, 'w', encoding='utf-8') as f:
                f.write(textwrap.dedent(
                    '''
                    [constants]
                    toolchain = '/toolchain/'
                    common_flags = ['--sysroot=' + toolchain / 'sysroot']

                    [properties]
                    c_args = common_flags + ['-DSOMETHING']
                    cpp_args = c_args + ['-DSOMETHING_ELSE']
                    rel_to_src = '@GLOBAL_SOURCE_ROOT@' / 'tool'
                    rel_to_file = '@DIRNAME@' / 'tool'
                    no_escaping = '@@DIRNAME@@' / 'tool'

                    [binaries]
                    c = toolchain / compiler
                    '''))

            values = mesonbuild.coredata.parse_machine_files([crossfile1, crossfile2], self.builddir)
            self.assertEqual(values['binaries']['c'], '/toolchain/gcc')
            self.assertEqual(values['properties']['c_args'],
                             ['--sysroot=/toolchain/sysroot', '-DSOMETHING'])
            self.assertEqual(values['properties']['cpp_args'],
                             ['--sysroot=/toolchain/sysroot', '-DSOMETHING', '-DSOMETHING_ELSE'])
            self.assertEqual(values['properties']['rel_to_src'], os.path.join(self.builddir, 'tool'))
            self.assertEqual(values['properties']['rel_to_file'], os.path.join(os.path.dirname(crossfile2), 'tool'))
            self.assertEqual(values['properties']['no_escaping'], os.path.join(f'@{os.path.dirname(crossfile2)}@', 'tool'))

    @skipIf(is_windows(), 'Directory cleanup fails for some reason')
    def test_wrap_git(self):
        with tempfile.TemporaryDirectory() as tmpdir:
            srcdir = os.path.join(tmpdir, 'src')
            shutil.copytree(os.path.join(self.unit_test_dir, '80 wrap-git'), srcdir)
            upstream = os.path.join(srcdir, 'subprojects', 'wrap_git_upstream')
            upstream_uri = Path(upstream).as_uri()
            git_init(upstream)
            with open(os.path.join(srcdir, 'subprojects', 'wrap_git.wrap'), 'w', encoding='utf-8') as f:
                f.write(textwrap.dedent('''
                  [wrap-git]
                  url = {}
                  patch_directory = wrap_git_builddef
                  revision = master
                '''.format(upstream_uri)))
            out = self.init(srcdir)
            self.build()
            self.run_tests()

            # Make sure the warning does not occur on the first init.
            out_of_date_warning = 'revision may be out of date'
            self.assertNotIn(out_of_date_warning, out)

            # Change the wrap's revisions, reconfigure, and make sure it does
            # warn on the reconfigure.
            with open(os.path.join(srcdir, 'subprojects', 'wrap_git.wrap'), 'w', encoding='utf-8') as f:
                f.write(textwrap.dedent('''
                  [wrap-git]
                  url = {}
                  patch_directory = wrap_git_builddef
                  revision = not-master
                '''.format(upstream_uri)))
            out = self.init(srcdir, extra_args='--reconfigure')
            self.assertIn(out_of_date_warning, out)

    def test_extract_objects_custom_target_no_warning(self):
        testdir = os.path.join(self.common_test_dir, '22 object extraction')

        out = self.init(testdir)
        self.assertNotRegex(out, "WARNING:.*can't be converted to File object")

    def test_multi_output_custom_target_no_warning(self):
        testdir = os.path.join(self.common_test_dir, '228 custom_target source')

        out = self.init(testdir)
        self.assertNotRegex(out, 'WARNING:.*Using the first one.')
        self.build()
        self.run_tests()

    @skipUnless(is_linux() and (re.search('^i.86$|^x86$|^x64$|^x86_64$|^amd64$', platform.processor()) is not None),
        'Requires ASM compiler for x86 or x86_64 platform currently only available on Linux CI runners')
    def test_nostdlib(self):
        testdir = os.path.join(self.unit_test_dir, '77 nostdlib')
        machinefile = os.path.join(self.builddir, 'machine.txt')
        with open(machinefile, 'w', encoding='utf-8') as f:
            f.write(textwrap.dedent('''
                [properties]
                c_stdlib = 'mylibc'
                '''))

        # Test native C stdlib
        self.meson_native_files = [machinefile]
        self.init(testdir)
        self.build()

        # Test cross C stdlib
        self.new_builddir()
        self.meson_native_files = []
        self.meson_cross_files = [machinefile]
        self.init(testdir)
        self.build()

    def test_meson_version_compare(self):
        testdir = os.path.join(self.unit_test_dir, '81 meson version compare')
        out = self.init(testdir)
        self.assertNotRegex(out, r'WARNING')

    def test_wrap_redirect(self):
        redirect_wrap = os.path.join(self.builddir, 'redirect.wrap')
        real_wrap = os.path.join(self.builddir, 'foo/subprojects/real.wrap')
        os.makedirs(os.path.dirname(real_wrap))

        # Invalid redirect, filename must have .wrap extension
        with open(redirect_wrap, 'w', encoding='utf-8') as f:
            f.write(textwrap.dedent('''
                [wrap-redirect]
                filename = foo/subprojects/real.wrapper
                '''))
        with self.assertRaisesRegex(WrapException, 'wrap-redirect filename must be a .wrap file'):
            PackageDefinition(redirect_wrap)

        # Invalid redirect, filename cannot be in parent directory
        with open(redirect_wrap, 'w', encoding='utf-8') as f:
            f.write(textwrap.dedent('''
                [wrap-redirect]
                filename = ../real.wrap
                '''))
        with self.assertRaisesRegex(WrapException, 'wrap-redirect filename cannot contain ".."'):
            PackageDefinition(redirect_wrap)

        # Invalid redirect, filename must be in foo/subprojects/real.wrap
        with open(redirect_wrap, 'w', encoding='utf-8') as f:
            f.write(textwrap.dedent('''
                [wrap-redirect]
                filename = foo/real.wrap
                '''))
        with self.assertRaisesRegex(WrapException, 'wrap-redirect filename must be in the form foo/subprojects/bar.wrap'):
            PackageDefinition(redirect_wrap)

        # Correct redirect
        with open(redirect_wrap, 'w', encoding='utf-8') as f:
            f.write(textwrap.dedent('''
                [wrap-redirect]
                filename = foo/subprojects/real.wrap
                '''))
        with open(real_wrap, 'w', encoding='utf-8') as f:
            f.write(textwrap.dedent('''
                [wrap-git]
                url = http://invalid
                '''))
        wrap = PackageDefinition(redirect_wrap)
        self.assertEqual(wrap.get('url'), 'http://invalid')

    @skip_if_no_cmake
    def test_nested_cmake_rebuild(self) -> None:
        # This checks a bug where if a non-meson project is used as a third
        # level (or deeper) subproject it doesn't cause a rebuild if the build
        # files for that project are changed
        testdir = os.path.join(self.unit_test_dir, '84 nested subproject regenerate depends')
        cmakefile = Path(testdir) / 'subprojects' / 'sub2' / 'CMakeLists.txt'
        self.init(testdir)
        self.build()
        with cmakefile.open('a', encoding='utf-8'):
            os.utime(str(cmakefile))
        self.assertReconfiguredBuildIsNoop()

    def test_version_file(self):
        srcdir = os.path.join(self.common_test_dir, '2 cpp')
        self.init(srcdir)
        projinfo = self.introspect('--projectinfo')
        self.assertEqual(projinfo['version'], '1.0.0')

    def test_cflags_cppflags(self):
        envs = {'CPPFLAGS': '-DCPPFLAG',
                'CFLAGS': '-DCFLAG',
                'CXXFLAGS': '-DCXXFLAG'}
        srcdir = os.path.join(self.unit_test_dir, '88 multiple envvars')
        self.init(srcdir, override_envvars=envs)
        self.build()

    def test_build_b_options(self) -> None:
        # Currently (0.57) these do nothing, but they've always been allowed
        srcdir = os.path.join(self.common_test_dir, '2 cpp')
        self.init(srcdir, extra_args=['-Dbuild.b_lto=true'])

    def test_install_skip_subprojects(self):
        testdir = os.path.join(self.unit_test_dir, '92 install skip subprojects')
        self.init(testdir)
        self.build()

        main_expected = [
            '',
            'share',
            'include',
            'foo',
            'bin',
            'share/foo',
            'share/foo/foo.dat',
            'include/foo.h',
            'foo/foofile',
            'bin/foo' + exe_suffix,
        ]
        bar_expected = [
            'bar',
            'share/bar',
            'share/bar/bar.dat',
            'include/bar.h',
            'bin/bar' + exe_suffix,
            'bar/barfile'
        ]
        env = get_fake_env(testdir, self.builddir, self.prefix)
        cc = detect_c_compiler(env, MachineChoice.HOST)
        if cc.get_argument_syntax() == 'msvc':
            main_expected.append('bin/foo.pdb')
            bar_expected.append('bin/bar.pdb')
        prefix = destdir_join(self.installdir, self.prefix)
        main_expected = [Path(prefix, p) for p in main_expected]
        bar_expected = [Path(prefix, p) for p in bar_expected]
        all_expected = main_expected + bar_expected

        def check_installed_files(extra_args, expected):
            args = ['install', '--destdir', self.installdir] + extra_args
            self._run(self.meson_command + args, workdir=self.builddir)
            all_files = [p for p in Path(self.installdir).rglob('*')]
            self.assertEqual(sorted(expected), sorted(all_files))
            windows_proof_rmtree(self.installdir)

        check_installed_files([], all_expected)
        check_installed_files(['--skip-subprojects'], main_expected)
        check_installed_files(['--skip-subprojects', 'bar'], main_expected)
        check_installed_files(['--skip-subprojects', 'another'], all_expected)

    def test_adding_subproject_to_configure_project(self) -> None:
        srcdir = os.path.join(self.unit_test_dir, '93 new subproject in configured project')
        self.init(srcdir)
        self.build()
        self.setconf('-Duse-sub=true')
        self.build()

    def test_devenv(self):
        testdir = os.path.join(self.unit_test_dir, '90 devenv')
        self.init(testdir)
        self.build()

        cmd = self.meson_command + ['devenv', '-C', self.builddir]
        script = os.path.join(testdir, 'test-devenv.py')
        app = os.path.join(self.builddir, 'app')
        self._run(cmd + python_command + [script])
        self.assertEqual('This is text.', self._run(cmd + [app]).strip())

        cmd = self.meson_command + ['devenv', '-C', self.builddir, '--dump']
        o = self._run(cmd)
        expected = os.pathsep.join(['/prefix', '$TEST_C', '/suffix'])
        self.assertIn(f'TEST_C="{expected}"', o)
        self.assertIn('export TEST_C', o)

        cmd = self.meson_command + ['devenv', '-C', self.builddir, '--dump', '--dump-format', 'sh']
        o = self._run(cmd)
        expected = os.pathsep.join(['/prefix', '$TEST_C', '/suffix'])
        self.assertIn(f'TEST_C="{expected}"', o)
        self.assertNotIn('export', o)

        cmd = self.meson_command + ['devenv', '-C', self.builddir, '--dump', '--dump-format', 'vscode']
        o = self._run(cmd)
        expected = os.pathsep.join(['/prefix', '/suffix'])
        self.assertIn(f'TEST_C="{expected}"', o)
        self.assertNotIn('export', o)

        fname = os.path.join(self.builddir, 'dump.env')
        cmd = self.meson_command + ['devenv', '-C', self.builddir, '--dump', fname]
        o = self._run(cmd)
        self.assertEqual(o, '')
        o = Path(fname).read_text(encoding='utf-8')
        expected = os.pathsep.join(['/prefix', '$TEST_C', '/suffix'])
        self.assertIn(f'TEST_C="{expected}"', o)
        self.assertIn('export TEST_C', o)

    def test_clang_format_check(self):
        if self.backend is not Backend.ninja:
            raise SkipTest(f'Skipping clang-format tests with {self.backend.name} backend')
        if not shutil.which('clang-format'):
            raise SkipTest('clang-format not found')

        testdir = os.path.join(self.unit_test_dir, '94 clangformat')
        newdir = os.path.join(self.builddir, 'testdir')
        shutil.copytree(testdir, newdir)
        self.new_builddir()
        self.init(newdir)

        # Should reformat 1 file but not return error
        output = self.build('clang-format')
        self.assertEqual(1, output.count('File reformatted:'))

        # Reset source tree then try again with clang-format-check, it should
        # return an error code this time.
        windows_proof_rmtree(newdir)
        shutil.copytree(testdir, newdir)
        with self.assertRaises(subprocess.CalledProcessError):
            output = self.build('clang-format-check')
            self.assertEqual(1, output.count('File reformatted:'))

        # The check format should not touch any files. Thus
        # running format again has some work to do.
        output = self.build('clang-format')
        self.assertEqual(1, output.count('File reformatted:'))
        self.build('clang-format-check')

    def test_custom_target_implicit_include(self):
        testdir = os.path.join(self.unit_test_dir, '95 custominc')
        self.init(testdir)
        self.build()
        compdb = self.get_compdb()
        matches = 0
        for c in compdb:
            if 'prog.c' in c['file']:
                self.assertNotIn('easytogrepfor', c['command'])
                matches += 1
        self.assertEqual(matches, 1)
        matches = 0
        for c in compdb:
            if 'prog2.c' in c['file']:
                self.assertIn('easytogrepfor', c['command'])
                matches += 1
        self.assertEqual(matches, 1)

    def test_env_flags_to_linker(self) -> None:
        # Compilers that act as drivers should add their compiler flags to the
        # linker, those that do not shouldn't
        with mock.patch.dict(os.environ, {'CFLAGS': '-DCFLAG', 'LDFLAGS': '-flto'}):
            env = get_fake_env()

            # Get the compiler so we know which compiler class to mock.
            cc =  detect_compiler_for(env, 'c', MachineChoice.HOST, True, '')
            cc_type = type(cc)

            # Test a compiler that acts as a linker
            with mock.patch.object(cc_type, 'INVOKES_LINKER', True):
                cc =  detect_compiler_for(env, 'c', MachineChoice.HOST, True, '')
                link_args = env.coredata.get_external_link_args(cc.for_machine, cc.language)
                self.assertEqual(sorted(link_args), sorted(['-DCFLAG', '-flto']))

            # And one that doesn't
            with mock.patch.object(cc_type, 'INVOKES_LINKER', False):
                cc =  detect_compiler_for(env, 'c', MachineChoice.HOST, True, '')
                link_args = env.coredata.get_external_link_args(cc.for_machine, cc.language)
                self.assertEqual(sorted(link_args), sorted(['-flto']))

    def test_install_tag(self) -> None:
        testdir = os.path.join(self.unit_test_dir, '99 install all targets')
        self.init(testdir)
        self.build()

        env = get_fake_env(testdir, self.builddir, self.prefix)
        cc = detect_c_compiler(env, MachineChoice.HOST)

        def shared_lib_name(name):
            if cc.get_id() in {'msvc', 'clang-cl'}:
                return f'bin/{name}.dll'
            elif is_windows():
                return f'bin/lib{name}.dll'
            elif is_cygwin():
                return f'bin/cyg{name}.dll'
            elif is_osx():
                return f'lib/lib{name}.dylib'
            return f'lib/lib{name}.so'

        def exe_name(name):
            if is_windows() or is_cygwin():
                return f'{name}.exe'
            return name

        installpath = Path(self.installdir)

        expected_common = {
            installpath,
            Path(installpath, 'usr'),
        }

        expected_devel = expected_common | {
            Path(installpath, 'usr/include'),
            Path(installpath, 'usr/include/bar-devel.h'),
            Path(installpath, 'usr/include/bar2-devel.h'),
            Path(installpath, 'usr/include/foo1-devel.h'),
            Path(installpath, 'usr/include/foo2-devel.h'),
            Path(installpath, 'usr/include/foo3-devel.h'),
            Path(installpath, 'usr/include/out-devel.h'),
            Path(installpath, 'usr/lib'),
            Path(installpath, 'usr/lib/libstatic.a'),
            Path(installpath, 'usr/lib/libboth.a'),
            Path(installpath, 'usr/lib/libboth2.a'),
            Path(installpath, 'usr/include/ct-header1.h'),
            Path(installpath, 'usr/include/ct-header3.h'),
            Path(installpath, 'usr/include/subdir-devel'),
            Path(installpath, 'usr/include/custom_files'),
            Path(installpath, 'usr/include/custom_files/data.txt'),
        }

        if cc.get_id() in {'msvc', 'clang-cl'}:
            expected_devel |= {
                Path(installpath, 'usr/bin'),
                Path(installpath, 'usr/bin/app.pdb'),
                Path(installpath, 'usr/bin/app2.pdb'),
                Path(installpath, 'usr/bin/both.pdb'),
                Path(installpath, 'usr/bin/both2.pdb'),
                Path(installpath, 'usr/bin/bothcustom.pdb'),
                Path(installpath, 'usr/bin/shared.pdb'),
                Path(installpath, 'usr/bin/versioned_shared-1.pdb'),
                Path(installpath, 'usr/lib/both.lib'),
                Path(installpath, 'usr/lib/both2.lib'),
                Path(installpath, 'usr/lib/bothcustom.lib'),
                Path(installpath, 'usr/lib/shared.lib'),
                Path(installpath, 'usr/lib/versioned_shared.lib'),
                Path(installpath, 'usr/otherbin'),
                Path(installpath, 'usr/otherbin/app-otherdir.pdb'),
            }
        elif is_windows() or is_cygwin():
            expected_devel |= {
                Path(installpath, 'usr/lib/libboth.dll.a'),
                Path(installpath, 'usr/lib/libboth2.dll.a'),
                Path(installpath, 'usr/lib/libshared.dll.a'),
                Path(installpath, 'usr/lib/libbothcustom.dll.a'),
                Path(installpath, 'usr/lib/libversioned_shared.dll.a'),
            }
        else:
            expected_devel |= {
                Path(installpath, 'usr/' + shared_lib_name('versioned_shared')),
            }

        expected_runtime = expected_common | {
            Path(installpath, 'usr/bin'),
            Path(installpath, 'usr/bin/' + exe_name('app')),
            Path(installpath, 'usr/otherbin'),
            Path(installpath, 'usr/otherbin/' + exe_name('app-otherdir')),
            Path(installpath, 'usr/bin/' + exe_name('app2')),
            Path(installpath, 'usr/' + shared_lib_name('shared')),
            Path(installpath, 'usr/' + shared_lib_name('both')),
            Path(installpath, 'usr/' + shared_lib_name('both2')),
        }

        if is_windows() or is_cygwin():
            expected_runtime |= {
                Path(installpath, 'usr/' + shared_lib_name('versioned_shared-1')),
            }
        elif is_osx():
            expected_runtime |= {
                Path(installpath, 'usr/' + shared_lib_name('versioned_shared.1')),
            }
        else:
            expected_runtime |= {
                Path(installpath, 'usr/' + shared_lib_name('versioned_shared') + '.1'),
                Path(installpath, 'usr/' + shared_lib_name('versioned_shared') + '.1.2.3'),
            }

        expected_custom = expected_common | {
            Path(installpath, 'usr/share'),
            Path(installpath, 'usr/share/bar-custom.txt'),
            Path(installpath, 'usr/share/foo-custom.h'),
            Path(installpath, 'usr/share/out1-custom.txt'),
            Path(installpath, 'usr/share/out2-custom.txt'),
            Path(installpath, 'usr/share/out3-custom.txt'),
            Path(installpath, 'usr/share/custom_files'),
            Path(installpath, 'usr/share/custom_files/data.txt'),
            Path(installpath, 'usr/share/excludes'),
            Path(installpath, 'usr/share/excludes/installed.txt'),
            Path(installpath, 'usr/lib'),
            Path(installpath, 'usr/lib/libbothcustom.a'),
            Path(installpath, 'usr/' + shared_lib_name('bothcustom')),
        }

        if is_windows() or is_cygwin():
            expected_custom |= {Path(installpath, 'usr/bin')}
        else:
            expected_runtime |= {Path(installpath, 'usr/lib')}

        expected_runtime_custom = expected_runtime | expected_custom

        expected_all = expected_devel | expected_runtime | expected_custom | {
            Path(installpath, 'usr/share/foo-notag.h'),
            Path(installpath, 'usr/share/bar-notag.txt'),
            Path(installpath, 'usr/share/out1-notag.txt'),
            Path(installpath, 'usr/share/out2-notag.txt'),
            Path(installpath, 'usr/share/out3-notag.txt'),
            Path(installpath, 'usr/share/foo2.h'),
            Path(installpath, 'usr/share/out1.txt'),
            Path(installpath, 'usr/share/out2.txt'),
            Path(installpath, 'usr/share/subproject'),
            Path(installpath, 'usr/share/subproject/aaa.txt'),
            Path(installpath, 'usr/share/subproject/bbb.txt'),
        }

        def do_install(tags, expected_files, expected_scripts):
            cmd = self.meson_command + ['install', '--dry-run', '--destdir', self.installdir]
            cmd += ['--tags', tags] if tags else []
            stdout = self._run(cmd, workdir=self.builddir)
            installed = self.read_install_logs()
            self.assertEqual(sorted(expected_files), sorted(installed))
            self.assertEqual(expected_scripts, stdout.count('Running custom install script'))

        do_install('devel', expected_devel, 0)
        do_install('runtime', expected_runtime, 0)
        do_install('custom', expected_custom, 1)
        do_install('runtime,custom', expected_runtime_custom, 1)
        do_install(None, expected_all, 2)


    def test_install_script_dry_run(self):
        testdir = os.path.join(self.common_test_dir, '53 install script')
        self.init(testdir)
        self.build()

        cmd = self.meson_command + ['install', '--dry-run', '--destdir', self.installdir]
        outputs = self._run(cmd, workdir=self.builddir)

        installpath = Path(self.installdir)
        self.assertFalse((installpath / 'usr/diiba/daaba/file.dat').exists())
        self.assertIn("DRYRUN: Writing file file.dat", outputs)


    def test_introspect_install_plan(self):
        testdir = os.path.join(self.unit_test_dir, '99 install all targets')
        introfile = os.path.join(self.builddir, 'meson-info', 'intro-install_plan.json')
        self.init(testdir)
        self.assertPathExists(introfile)
        with open(introfile, encoding='utf-8') as fp:
            res = json.load(fp)

        env = get_fake_env(testdir, self.builddir, self.prefix)

        def output_name(name, type_):
            target = type_(name=name, subdir=None, subproject=None,
                           for_machine=MachineChoice.HOST, sources=[],
                           structured_sources=None,
                           objects=[], environment=env, compilers=env.coredata.compilers[MachineChoice.HOST],
                           kwargs={})
            target.process_compilers_late()
            return target.filename

        shared_lib_name = lambda name: output_name(name, SharedLibrary)
        static_lib_name = lambda name: output_name(name, StaticLibrary)
        exe_name = lambda name: output_name(name, Executable)

        expected = {
            'targets': {
                f'{self.builddir}/out1-notag.txt': {
                    'destination': '{datadir}/out1-notag.txt',
                    'tag': None,
                    'subproject': None,
                },
                f'{self.builddir}/out2-notag.txt': {
                    'destination': '{datadir}/out2-notag.txt',
                    'tag': None,
                    'subproject': None,
                },
                f'{self.builddir}/libstatic.a': {
                    'destination': '{libdir_static}/libstatic.a',
                    'tag': 'devel',
                    'subproject': None,
                },
                f'{self.builddir}/' + exe_name('app'): {
                    'destination': '{bindir}/' + exe_name('app'),
                    'tag': 'runtime',
                    'subproject': None,
                },
                f'{self.builddir}/' + exe_name('app-otherdir'): {
                    'destination': '{prefix}/otherbin/' + exe_name('app-otherdir'),
                    'tag': 'runtime',
                    'subproject': None,
                },
                f'{self.builddir}/subdir/' + exe_name('app2'): {
                    'destination': '{bindir}/' + exe_name('app2'),
                    'tag': 'runtime',
                    'subproject': None,
                },
                f'{self.builddir}/' + shared_lib_name('shared'): {
                    'destination': '{libdir_shared}/' + shared_lib_name('shared'),
                    'tag': 'runtime',
                    'subproject': None,
                },
                f'{self.builddir}/' + shared_lib_name('both'): {
                    'destination': '{libdir_shared}/' + shared_lib_name('both'),
                    'tag': 'runtime',
                    'subproject': None,
                },
                f'{self.builddir}/' + static_lib_name('both'): {
                    'destination': '{libdir_static}/' + static_lib_name('both'),
                    'tag': 'devel',
                    'subproject': None,
                },
                f'{self.builddir}/' + shared_lib_name('bothcustom'): {
                    'destination': '{libdir_shared}/' + shared_lib_name('bothcustom'),
                    'tag': 'custom',
                    'subproject': None,
                },
                f'{self.builddir}/' + static_lib_name('bothcustom'): {
                    'destination': '{libdir_static}/' + static_lib_name('bothcustom'),
                    'tag': 'custom',
                    'subproject': None,
                },
                f'{self.builddir}/subdir/' + shared_lib_name('both2'): {
                    'destination': '{libdir_shared}/' + shared_lib_name('both2'),
                    'tag': 'runtime',
                    'subproject': None,
                },
                f'{self.builddir}/subdir/' + static_lib_name('both2'): {
                    'destination': '{libdir_static}/' + static_lib_name('both2'),
                    'tag': 'devel',
                    'subproject': None,
                },
                f'{self.builddir}/out1-custom.txt': {
                    'destination': '{datadir}/out1-custom.txt',
                    'tag': 'custom',
                    'subproject': None,
                },
                f'{self.builddir}/out2-custom.txt': {
                    'destination': '{datadir}/out2-custom.txt',
                    'tag': 'custom',
                    'subproject': None,
                },
                f'{self.builddir}/out3-custom.txt': {
                    'destination': '{datadir}/out3-custom.txt',
                    'tag': 'custom',
                    'subproject': None,
                },
                f'{self.builddir}/subdir/out1.txt': {
                    'destination': '{datadir}/out1.txt',
                    'tag': None,
                    'subproject': None,
                },
                f'{self.builddir}/subdir/out2.txt': {
                    'destination': '{datadir}/out2.txt',
                    'tag': None,
                    'subproject': None,
                },
                f'{self.builddir}/out-devel.h': {
                    'destination': '{includedir}/out-devel.h',
                    'tag': 'devel',
                    'subproject': None,
                },
                f'{self.builddir}/out3-notag.txt': {
                    'destination': '{datadir}/out3-notag.txt',
                    'tag': None,
                    'subproject': None,
                },
            },
            'configure': {
                f'{self.builddir}/foo-notag.h': {
                    'destination': '{datadir}/foo-notag.h',
                    'tag': None,
                    'subproject': None,
                },
                f'{self.builddir}/foo2-devel.h': {
                    'destination': '{includedir}/foo2-devel.h',
                    'tag': 'devel',
                    'subproject': None,
                },
                f'{self.builddir}/foo-custom.h': {
                    'destination': '{datadir}/foo-custom.h',
                    'tag': 'custom',
                    'subproject': None,
                },
                f'{self.builddir}/subdir/foo2.h': {
                    'destination': '{datadir}/foo2.h',
                    'tag': None,
                    'subproject': None,
                },
            },
            'data': {
                f'{testdir}/bar-notag.txt': {
                    'destination': '{datadir}/bar-notag.txt',
                    'tag': None,
                    'subproject': None,
                },
                f'{testdir}/bar-devel.h': {
                    'destination': '{includedir}/bar-devel.h',
                    'tag': 'devel',
                    'subproject': None,
                },
                f'{testdir}/bar-custom.txt': {
                    'destination': '{datadir}/bar-custom.txt',
                    'tag': 'custom',
                    'subproject': None,
                },
                f'{testdir}/subdir/bar2-devel.h': {
                    'destination': '{includedir}/bar2-devel.h',
                    'tag': 'devel',
                    'subproject': None,
                },
                f'{testdir}/subprojects/subproject/aaa.txt': {
                    'destination': '{datadir}/subproject/aaa.txt',
                    'tag': None,
                    'subproject': 'subproject',
                },
                f'{testdir}/subprojects/subproject/bbb.txt': {
                    'destination': '{datadir}/subproject/bbb.txt',
                    'tag': 'data',
                    'subproject': 'subproject',
                },
            },
            'headers': {
                f'{testdir}/foo1-devel.h': {
                    'destination': '{includedir}/foo1-devel.h',
                    'tag': 'devel',
                    'subproject': None,
                },
                f'{testdir}/subdir/foo3-devel.h': {
                    'destination': '{includedir}/foo3-devel.h',
                    'tag': 'devel',
                    'subproject': None,
                },
            },
            'install_subdirs': {
                f'{testdir}/custom_files': {
                    'destination': '{datadir}/custom_files',
                    'tag': 'custom',
                    'subproject': None,
                    'exclude_dirs': [],
                    'exclude_files': [],
                },
                f'{testdir}/excludes': {
                    'destination': '{datadir}/excludes',
                    'tag': 'custom',
                    'subproject': None,
                    'exclude_dirs': ['excluded'],
                    'exclude_files': ['excluded.txt'],
                }
            }
        }

        fix_path = lambda path: os.path.sep.join(path.split('/'))
        expected_fixed = {
            data_type: {
                fix_path(source): {
                    key: fix_path(value) if key == 'destination' else value
                    for key, value in attributes.items()
                }
                for source, attributes in files.items()
            }
            for data_type, files in expected.items()
        }

        for data_type, files in expected_fixed.items():
            for file, details in files.items():
                with self.subTest(key='{}.{}'.format(data_type, file)):
                    self.assertEqual(res[data_type][file], details)

    @skip_if_not_language('rust')
    @unittest.skipIf(not shutil.which('clippy-driver'), 'Test requires clippy-driver')
    def test_rust_clippy(self) -> None:
        if self.backend is not Backend.ninja:
            raise unittest.SkipTest('Rust is only supported with ninja currently')
        # When clippy is used, we should get an exception since a variable named
        # "foo" is used, but is on our denylist
        testdir = os.path.join(self.rust_test_dir, '1 basic')
        self.init(testdir, extra_args=['--werror'], override_envvars={'RUSTC': 'clippy-driver'})
        with self.assertRaises(subprocess.CalledProcessError) as cm:
            self.build()
        self.assertTrue('error: use of a blacklisted/placeholder name `foo`' in cm.exception.stdout or
                        'error: use of a disallowed/placeholder name `foo`' in cm.exception.stdout)

    @skip_if_not_language('rust')
    def test_rust_rlib_linkage(self) -> None:
        if self.backend is not Backend.ninja:
            raise unittest.SkipTest('Rust is only supported with ninja currently')
        template = textwrap.dedent('''\
                use std::process::exit;

                pub fn fun() {{
                    exit({});
                }}
            ''')

        testdir = os.path.join(self.unit_test_dir, '102 rlib linkage')
        gen_file = os.path.join(testdir, 'lib.rs')
        with open(gen_file, 'w', encoding='utf-8') as f:
            f.write(template.format(0))
        self.addCleanup(windows_proof_rm, gen_file)

        self.init(testdir)
        self.build()
        self.run_tests()

        with open(gen_file, 'w', encoding='utf-8') as f:
            f.write(template.format(39))

        self.build()
        with self.assertRaises(subprocess.CalledProcessError) as cm:
            self.run_tests()
        self.assertEqual(cm.exception.returncode, 1)
        self.assertIn('exit status 39', cm.exception.stdout)

    @skip_if_not_language('rust')
    def test_bindgen_drops_invalid(self) -> None:
        if self.backend is not Backend.ninja:
            raise unittest.SkipTest('Rust is only supported with ninja currently')
        testdir = os.path.join(self.rust_test_dir, '12 bindgen')
        env = get_fake_env(testdir, self.builddir, self.prefix)
        cc = detect_c_compiler(env, MachineChoice.HOST)
        # bindgen understands compiler args that clang understands, but not
        # flags by other compilers
        if cc.get_id() == 'gcc':
            bad_arg = '-fdse'
        elif cc.get_id() == 'msvc':
            bad_arg = '/fastfail'
        else:
            raise unittest.SkipTest('Test only supports GCC and MSVC')
        self.init(testdir, extra_args=[f"-Dc_args=['-DCMD_ARG', '{bad_arg}']"])
        intro = self.introspect(['--targets'])
        for i in intro:
            if i['type'] == 'custom' and i['id'].startswith('rustmod-bindgen'):
                args = i['target_sources'][0]['compiler']
                self.assertIn('-DCMD_ARG', args)
                self.assertIn('-DPROJECT_ARG', args)
                self.assertIn('-DGLOBAL_ARG', args)
                self.assertNotIn(bad_arg, args)
                self.assertNotIn('-mtls-dialect=gnu2', args)
                self.assertNotIn('/fp:fast', args)
                return

    def test_custom_target_name(self):
        testdir = os.path.join(self.unit_test_dir, '100 custom target name')
        self.init(testdir)
        out = self.build()
        if self.backend is Backend.ninja:
            self.assertIn('Generating file.txt with a custom command', out)
            self.assertIn('Generating subdir/file.txt with a custom command', out)

    def test_symlinked_subproject(self):
        testdir = os.path.join(self.unit_test_dir, '107 subproject symlink')
        subproject_dir = os.path.join(testdir, 'subprojects')
        subproject = os.path.join(testdir, 'symlinked_subproject')
        symlinked_subproject = os.path.join(testdir, 'subprojects', 'symlinked_subproject')
        if not os.path.exists(subproject_dir):
            os.mkdir(subproject_dir)
        try:
            os.symlink(subproject, symlinked_subproject)
        except OSError:
            raise SkipTest("Symlinks are not available on this machine")
        self.addCleanup(os.remove, symlinked_subproject)

        self.init(testdir)
        self.build()

    def test_configure_same_noop(self):
        testdir = os.path.join(self.unit_test_dir, '109 configure same noop')
        args = [
            '-Dstring=val',
            '-Dboolean=true',
            '-Dcombo=two',
            '-Dinteger=7',
            '-Darray=[\'three\']',
            '-Dfeature=disabled',
            '--buildtype=plain',
            '--prefix=/abc',
        ]
        self.init(testdir, extra_args=args)

        filename = Path(self.privatedir) / 'coredata.dat'

        olddata = filename.read_bytes()
        oldmtime = os.path.getmtime(filename)

        for opt in ('-Dstring=val', '--buildtype=plain', '-Dfeature=disabled', '-Dprefix=/abc'):
            self.setconf([opt])
            newdata = filename.read_bytes()
            newmtime = os.path.getmtime(filename)
            self.assertEqual(oldmtime, newmtime)
            self.assertEqual(olddata, newdata)
            olddata = newdata
            oldmtime = newmtime

        for opt in ('-Dstring=abc', '--buildtype=release', '-Dfeature=enabled', '-Dprefix=/def'):
            self.setconf([opt])
            newdata = filename.read_bytes()
            newmtime = os.path.getmtime(filename)
            self.assertGreater(newmtime, oldmtime)
            self.assertNotEqual(olddata, newdata)
            olddata = newdata
            oldmtime = newmtime

    def test_c_cpp_stds(self):
        testdir = os.path.join(self.unit_test_dir, '115 c cpp stds')
        self.init(testdir)
        # Invalid values should fail whatever compiler we have
        with self.assertRaises(subprocess.CalledProcessError):
            self.setconf('-Dc_std=invalid')
        with self.assertRaises(subprocess.CalledProcessError):
            self.setconf('-Dc_std=c89,invalid')
        with self.assertRaises(subprocess.CalledProcessError):
            self.setconf('-Dc_std=c++11')
        env = get_fake_env()
        cc = detect_c_compiler(env, MachineChoice.HOST)
        if cc.get_id() == 'msvc':
            # default_option should have selected those
            self.assertEqual(self.getconf('c_std'), 'c89')
            self.assertEqual(self.getconf('cpp_std'), 'vc++11')
            # This is deprecated but works for C
            self.setconf('-Dc_std=gnu99')
            self.assertEqual(self.getconf('c_std'), 'c99')
            # C++ however never accepted that fallback
            with self.assertRaises(subprocess.CalledProcessError):
                self.setconf('-Dcpp_std=gnu++11')
            # The first supported std should be selected
            self.setconf('-Dcpp_std=gnu++11,vc++11,c++11')
            self.assertEqual(self.getconf('cpp_std'), 'vc++11')
        elif cc.get_id() == 'gcc':
            # default_option should have selected those
            self.assertEqual(self.getconf('c_std'), 'gnu89')
            self.assertEqual(self.getconf('cpp_std'), 'gnu++98')
            # The first supported std should be selected
            self.setconf('-Dcpp_std=c++11,gnu++11,vc++11')
            self.assertEqual(self.getconf('cpp_std'), 'c++11')<|MERGE_RESOLUTION|>--- conflicted
+++ resolved
@@ -471,11 +471,7 @@
         # Ensure command output and JSON / text logs are not mangled.
         raw_output_sample = '\x00\x01\x02\x03\x04\x05\x06\x07\x08\x0b'
         assert raw_output_sample in tests_command_output
-<<<<<<< HEAD
-        text_log = Path(self.logdir, 'testlog.txt').read_text()
-=======
         text_log = Path(self.logdir, 'testlog.txt').read_text(encoding='utf-8')
->>>>>>> 7d28ff29
         assert raw_output_sample in text_log
         json_log = json.loads(Path(self.logdir, 'testlog.json').read_bytes())
         assert raw_output_sample in json_log['stdout']
