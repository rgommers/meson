# SPDX-License-Identifier: Apache-2.0
# Copyright 2016-2022 The Meson development team

import stat
import subprocess
import re
import tempfile
import textwrap
import os
import shutil
import hashlib
from unittest import mock, skipUnless, SkipTest
from glob import glob
from pathlib import Path
import typing as T

import mesonbuild.mlog
import mesonbuild.depfile
import mesonbuild.dependencies.base
import mesonbuild.dependencies.factory
import mesonbuild.envconfig
import mesonbuild.environment
import mesonbuild.coredata
import mesonbuild.modules.gnome
from mesonbuild.mesonlib import (
    MachineChoice, is_windows, is_osx, is_cygwin, is_openbsd, is_haiku,
    is_sunos, windows_proof_rmtree, version_compare, is_linux,
    OptionKey, EnvironmentException
)
from mesonbuild.compilers import (
    detect_c_compiler, detect_cpp_compiler, compiler_from_language,
)
from mesonbuild.compilers.c import AppleClangCCompiler
from mesonbuild.compilers.cpp import AppleClangCPPCompiler
from mesonbuild.compilers.objc import AppleClangObjCCompiler
from mesonbuild.compilers.objcpp import AppleClangObjCPPCompiler
from mesonbuild.dependencies.pkgconfig import PkgConfigDependency, PkgConfigCLI, PkgConfigInterface
import mesonbuild.modules.pkgconfig

PKG_CONFIG = os.environ.get('PKG_CONFIG', 'pkg-config')


from run_tests import (
    get_fake_env
)

from .baseplatformtests import BasePlatformTests
from .helpers import *

def _prepend_pkg_config_path(path: str) -> str:
    """Prepend a string value to pkg_config_path

    :param path: The path to prepend
    :return: The path, followed by any PKG_CONFIG_PATH already in the environment
    """
    pkgconf = os.environ.get('PKG_CONFIG_PATH')
    if pkgconf:
        return f'{path}{os.path.pathsep}{pkgconf}'
    return path


def _clang_at_least(compiler: 'Compiler', minver: str, apple_minver: T.Optional[str]) -> bool:
    """
    check that Clang compiler is at least a specified version, whether AppleClang or regular Clang

    Parameters
    ----------
    compiler:
        Meson compiler object
    minver: str
        Clang minimum version
    apple_minver: str
        AppleCLang minimum version

    Returns
    -------
    at_least: bool
        Clang is at least the specified version
    """
    if isinstance(compiler, (AppleClangCCompiler, AppleClangCPPCompiler)):
        if apple_minver is None:
            return False
        return version_compare(compiler.version, apple_minver)
    return version_compare(compiler.version, minver)

@skipUnless(not is_windows(), "requires something Unix-like")
class LinuxlikeTests(BasePlatformTests):
    '''
    Tests that should run on Linux, macOS, and *BSD
    '''

    def test_basic_soname(self):
        '''
        Test that the soname is set correctly for shared libraries. This can't
        be an ordinary test case because we need to run `readelf` and actually
        check the soname.
        https://github.com/mesonbuild/meson/issues/785
        '''
        testdir = os.path.join(self.common_test_dir, '4 shared')
        self.init(testdir)
        self.build()
        lib1 = os.path.join(self.builddir, 'libmylib.so')
        soname = get_soname(lib1)
        self.assertEqual(soname, 'libmylib.so')

    def test_custom_soname(self):
        '''
        Test that the soname is set correctly for shared libraries when
        a custom prefix and/or suffix is used. This can't be an ordinary test
        case because we need to run `readelf` and actually check the soname.
        https://github.com/mesonbuild/meson/issues/785
        '''
        testdir = os.path.join(self.common_test_dir, '24 library versions')
        self.init(testdir)
        self.build()
        lib1 = os.path.join(self.builddir, 'prefixsomelib.suffix')
        soname = get_soname(lib1)
        self.assertEqual(soname, 'prefixsomelib.suffix')

    def test_pic(self):
        '''
        Test that -fPIC is correctly added to static libraries when b_staticpic
        is true and not when it is false. This can't be an ordinary test case
        because we need to inspect the compiler database.
        '''
        if is_windows() or is_cygwin() or is_osx():
            raise SkipTest('PIC not relevant')

        testdir = os.path.join(self.common_test_dir, '3 static')
        self.init(testdir)
        compdb = self.get_compdb()
        self.assertIn('-fPIC', compdb[0]['command'])
        self.setconf('-Db_staticpic=false')
        # Regenerate build
        self.build()
        compdb = self.get_compdb()
        self.assertNotIn('-fPIC', compdb[0]['command'])

    @mock.patch.dict(os.environ)
    def test_pkgconfig_gen(self):
        '''
        Test that generated pkg-config files can be found and have the correct
        version and link args. This can't be an ordinary test case because we
        need to run pkg-config outside of a Meson build file.
        https://github.com/mesonbuild/meson/issues/889
        '''
        testdir = os.path.join(self.common_test_dir, '44 pkgconfig-gen')
        self.init(testdir)
        env = get_fake_env(testdir, self.builddir, self.prefix)
        kwargs = {'required': True, 'silent': True}
        os.environ['PKG_CONFIG_LIBDIR'] = self.privatedir
        foo_dep = PkgConfigDependency('libfoo', env, kwargs)
        self.assertTrue(foo_dep.found())
        self.assertEqual(foo_dep.get_version(), '1.0')
        self.assertIn('-lfoo', foo_dep.get_link_args())
        self.assertEqual(foo_dep.get_variable(pkgconfig='foo'), 'bar')
        self.assertPathEqual(foo_dep.get_variable(pkgconfig='datadir'), '/usr/data')

        libhello_nolib = PkgConfigDependency('libhello_nolib', env, kwargs)
        self.assertTrue(libhello_nolib.found())
        self.assertEqual(libhello_nolib.get_link_args(), [])
        self.assertEqual(libhello_nolib.get_compile_args(), [])
        self.assertEqual(libhello_nolib.get_variable(pkgconfig='foo'), 'bar')
        self.assertEqual(libhello_nolib.get_variable(pkgconfig='prefix'), self.prefix)
        impl = libhello_nolib.pkgconfig
        if not isinstance(impl, PkgConfigCLI) or version_compare(impl.pkgbin_version, ">=0.29.1"):
            self.assertEqual(libhello_nolib.get_variable(pkgconfig='escaped_var'), r'hello\ world')
        self.assertEqual(libhello_nolib.get_variable(pkgconfig='unescaped_var'), 'hello world')

        cc = detect_c_compiler(env, MachineChoice.HOST)
        if cc.get_id() in {'gcc', 'clang'}:
            for name in {'ct', 'ct0'}:
                ct_dep = PkgConfigDependency(name, env, kwargs)
                self.assertTrue(ct_dep.found())
                self.assertIn('-lct', ct_dep.get_link_args(raw=True))

    def test_pkgconfig_gen_deps(self):
        '''
        Test that generated pkg-config files correctly handle dependencies
        '''
        testdir = os.path.join(self.common_test_dir, '44 pkgconfig-gen')
        self.init(testdir)
        privatedir1 = self.privatedir

        self.new_builddir()
        testdir = os.path.join(self.common_test_dir, '44 pkgconfig-gen', 'dependencies')
        self.init(testdir, override_envvars={'PKG_CONFIG_LIBDIR': privatedir1})
        privatedir2 = self.privatedir

        env = {
            'PKG_CONFIG_LIBDIR': os.pathsep.join([privatedir1, privatedir2]),
            'PKG_CONFIG_SYSTEM_LIBRARY_PATH': '/usr/lib',
        }
        self._run([PKG_CONFIG, 'dependency-test', '--validate'], override_envvars=env)

        # pkg-config strips some duplicated flags so we have to parse the
        # generated file ourself.
        expected = {
            'Requires': 'libexposed',
            'Requires.private': 'libfoo >= 1.0',
            'Libs': '-L${libdir} -llibmain -pthread -lcustom',
            'Libs.private': '-lcustom2 -L${libdir} -llibinternal',
            'Cflags': '-I${includedir} -pthread -DCUSTOM',
        }
        if is_osx() or is_haiku():
            expected['Cflags'] = expected['Cflags'].replace('-pthread ', '')
        with open(os.path.join(privatedir2, 'dependency-test.pc'), encoding='utf-8') as f:
            matched_lines = 0
            for line in f:
                parts = line.split(':', 1)
                if parts[0] in expected:
                    key = parts[0]
                    val = parts[1].strip()
                    expected_val = expected[key]
                    self.assertEqual(expected_val, val)
                    matched_lines += 1
            self.assertEqual(len(expected), matched_lines)

        cmd = [PKG_CONFIG, 'requires-test']
        out = self._run(cmd + ['--print-requires'], override_envvars=env).strip().split('\n')
        if not is_openbsd():
            self.assertEqual(sorted(out), sorted(['libexposed', 'libfoo >= 1.0', 'libhello']))
        else:
            self.assertEqual(sorted(out), sorted(['libexposed', 'libfoo>=1.0', 'libhello']))

        cmd = [PKG_CONFIG, 'requires-private-test']
        out = self._run(cmd + ['--print-requires-private'], override_envvars=env).strip().split('\n')
        if not is_openbsd():
            self.assertEqual(sorted(out), sorted(['libexposed', 'libfoo >= 1.0', 'libhello']))
        else:
            self.assertEqual(sorted(out), sorted(['libexposed', 'libfoo>=1.0', 'libhello']))

        cmd = [PKG_CONFIG, 'pub-lib-order']
        out = self._run(cmd + ['--libs'], override_envvars=env).strip().split()
        self.assertEqual(out, ['-llibmain2', '-llibinternal'])

        # See common/44 pkgconfig-gen/meson.build for description of the case this test
        with open(os.path.join(privatedir1, 'simple2.pc'), encoding='utf-8') as f:
            content = f.read()
            self.assertIn('Libs: -L${libdir} -lsimple2 -lsimple1', content)
            self.assertIn('Libs.private: -lz', content)

        with open(os.path.join(privatedir1, 'simple3.pc'), encoding='utf-8') as f:
            content = f.read()
            self.assertEqual(1, content.count('-lsimple3'))

        with open(os.path.join(privatedir1, 'simple5.pc'), encoding='utf-8') as f:
            content = f.read()
            self.assertNotIn('-lstat2', content)

    @mock.patch.dict(os.environ)
    def test_pkgconfig_uninstalled(self):
        testdir = os.path.join(self.common_test_dir, '44 pkgconfig-gen')
        self.init(testdir)
        self.build()

        os.environ['PKG_CONFIG_LIBDIR'] = os.path.join(self.builddir, 'meson-uninstalled')
        if is_cygwin():
            os.environ['PATH'] += os.pathsep + self.builddir

        self.new_builddir()
        testdir = os.path.join(self.common_test_dir, '44 pkgconfig-gen', 'dependencies')
        self.init(testdir)
        self.build()
        self.run_tests()

    def test_pkg_unfound(self):
        testdir = os.path.join(self.unit_test_dir, '23 unfound pkgconfig')
        self.init(testdir)
        with open(os.path.join(self.privatedir, 'somename.pc'), encoding='utf-8') as f:
            pcfile = f.read()
        self.assertNotIn('blub_blob_blib', pcfile)

    def test_symlink_builddir(self) -> None:
        '''
        Test using a symlink as either the builddir for "setup" or
        the argument for "-C".
        '''
        testdir = os.path.join(self.common_test_dir, '1 trivial')

        symdir = f'{self.builddir}-symlink'
        os.symlink(self.builddir, symdir)
        self.addCleanup(os.unlink, symdir)
        self.change_builddir(symdir)

        self.init(testdir)
        self.build()
        self._run(self.mtest_command)

    @skipIfNoPkgconfig
    def test_qtdependency_pkgconfig_detection(self):
        '''
        Test that qt4 and qt5 detection with pkgconfig works.
        '''
        # Verify Qt4 or Qt5 can be found with pkg-config
        qt4 = subprocess.call([PKG_CONFIG, '--exists', 'QtCore'])
        qt5 = subprocess.call([PKG_CONFIG, '--exists', 'Qt5Core'])
        testdir = os.path.join(self.framework_test_dir, '4 qt')
        self.init(testdir, extra_args=['-Dmethod=pkg-config'])
        # Confirm that the dependency was found with pkg-config
        mesonlog = self.get_meson_log_raw()
        if qt4 == 0:
            self.assertRegex(mesonlog,
                             r'Run-time dependency qt4 \(modules: Core\) found: YES 4.* \(pkg-config\)')
        if qt5 == 0:
            self.assertRegex(mesonlog,
                             r'Run-time dependency qt5 \(modules: Core\) found: YES 5.* \(pkg-config\)')

    @skip_if_not_base_option('b_sanitize')
    def test_generate_gir_with_address_sanitizer(self):
        if is_cygwin():
            raise SkipTest('asan not available on Cygwin')
        if is_openbsd():
            raise SkipTest('-fsanitize=address is not supported on OpenBSD')

        testdir = os.path.join(self.framework_test_dir, '7 gnome')
        self.init(testdir, extra_args=['-Db_sanitize=address', '-Db_lundef=false'])
        self.build()

    def test_qt5dependency_qmake_detection(self):
        '''
        Test that qt5 detection with qmake works. This can't be an ordinary
        test case because it involves setting the environment.
        '''
        # Verify that qmake is for Qt5
        if not shutil.which('qmake-qt5'):
            if not shutil.which('qmake'):
                raise SkipTest('QMake not found')
            output = subprocess.getoutput('qmake --version')
            if 'Qt version 5' not in output:
                raise SkipTest('Qmake found, but it is not for Qt 5.')
        # Disable pkg-config codepath and force searching with qmake/qmake-qt5
        testdir = os.path.join(self.framework_test_dir, '4 qt')
        self.init(testdir, extra_args=['-Dmethod=qmake'])
        # Confirm that the dependency was found with qmake
        mesonlog = self.get_meson_log_raw()
        self.assertRegex(mesonlog,
                         r'Run-time dependency qt5 \(modules: Core\) found: YES .* \(qmake\)\n')

    def test_qt6dependency_qmake_detection(self):
        '''
        Test that qt6 detection with qmake works. This can't be an ordinary
        test case because it involves setting the environment.
        '''
        # Verify that qmake is for Qt6
        if not shutil.which('qmake6'):
            if not shutil.which('qmake'):
                raise SkipTest('QMake not found')
            output = subprocess.getoutput('qmake --version')
            if 'Qt version 6' not in output:
                raise SkipTest('Qmake found, but it is not for Qt 6.')
        # Disable pkg-config codepath and force searching with qmake/qmake-qt6
        testdir = os.path.join(self.framework_test_dir, '4 qt')
        self.init(testdir, extra_args=['-Dmethod=qmake'])
        # Confirm that the dependency was found with qmake
        mesonlog = self.get_meson_log_raw()
        self.assertRegex(mesonlog,
                         r'Run-time dependency qt6 \(modules: Core\) found: YES .* \(qmake\)\n')

    def glob_sofiles_without_privdir(self, g):
        files = glob(g)
        return [f for f in files if not f.endswith('.p')]

    def _test_soname_impl(self, libpath, install):
        if is_cygwin() or is_osx():
            raise SkipTest('Test only applicable to ELF and linuxlike sonames')

        testdir = os.path.join(self.unit_test_dir, '1 soname')
        self.init(testdir)
        self.build()
        if install:
            self.install()

        # File without aliases set.
        nover = os.path.join(libpath, 'libnover.so')
        self.assertPathExists(nover)
        self.assertFalse(os.path.islink(nover))
        self.assertEqual(get_soname(nover), 'libnover.so')
        self.assertEqual(len(self.glob_sofiles_without_privdir(nover[:-3] + '*')), 1)

        # File with version set
        verset = os.path.join(libpath, 'libverset.so')
        self.assertPathExists(verset + '.4.5.6')
        self.assertEqual(os.readlink(verset), 'libverset.so.4')
        self.assertEqual(get_soname(verset), 'libverset.so.4')
        self.assertEqual(len(self.glob_sofiles_without_privdir(verset[:-3] + '*')), 3)

        # File with soversion set
        soverset = os.path.join(libpath, 'libsoverset.so')
        self.assertPathExists(soverset + '.1.2.3')
        self.assertEqual(os.readlink(soverset), 'libsoverset.so.1.2.3')
        self.assertEqual(get_soname(soverset), 'libsoverset.so.1.2.3')
        self.assertEqual(len(self.glob_sofiles_without_privdir(soverset[:-3] + '*')), 2)

        # File with version and soversion set to same values
        settosame = os.path.join(libpath, 'libsettosame.so')
        self.assertPathExists(settosame + '.7.8.9')
        self.assertEqual(os.readlink(settosame), 'libsettosame.so.7.8.9')
        self.assertEqual(get_soname(settosame), 'libsettosame.so.7.8.9')
        self.assertEqual(len(self.glob_sofiles_without_privdir(settosame[:-3] + '*')), 2)

        # File with version and soversion set to different values
        bothset = os.path.join(libpath, 'libbothset.so')
        self.assertPathExists(bothset + '.1.2.3')
        self.assertEqual(os.readlink(bothset), 'libbothset.so.1.2.3')
        self.assertEqual(os.readlink(bothset + '.1.2.3'), 'libbothset.so.4.5.6')
        self.assertEqual(get_soname(bothset), 'libbothset.so.1.2.3')
        self.assertEqual(len(self.glob_sofiles_without_privdir(bothset[:-3] + '*')), 3)

        # A shared_module that is not linked to anything
        module = os.path.join(libpath, 'libsome_module.so')
        self.assertPathExists(module)
        self.assertFalse(os.path.islink(module))
        self.assertEqual(get_soname(module), None)

        # A shared_module that is not linked to an executable with link_with:
        module = os.path.join(libpath, 'liblinked_module1.so')
        self.assertPathExists(module)
        self.assertFalse(os.path.islink(module))
        self.assertEqual(get_soname(module), 'liblinked_module1.so')

        # A shared_module that is not linked to an executable with dependencies:
        module = os.path.join(libpath, 'liblinked_module2.so')
        self.assertPathExists(module)
        self.assertFalse(os.path.islink(module))
        self.assertEqual(get_soname(module), 'liblinked_module2.so')

    def test_soname(self):
        self._test_soname_impl(self.builddir, False)

    def test_installed_soname(self):
        libdir = self.installdir + os.path.join(self.prefix, self.libdir)
        self._test_soname_impl(libdir, True)

    def test_compiler_check_flags_order(self):
        '''
        Test that compiler check flags override all other flags. This can't be
        an ordinary test case because it needs the environment to be set.
        '''
        testdir = os.path.join(self.common_test_dir, '36 has function')
        env = get_fake_env(testdir, self.builddir, self.prefix)
        cpp = detect_cpp_compiler(env, MachineChoice.HOST)
        Oflag = '-O3'
        OflagCPP = Oflag
        if cpp.get_id() in ('clang', 'gcc'):
            # prevent developers from adding "int main(int argc, char **argv)"
            # to small Meson checks unless these parameters are actually used
            OflagCPP += ' -Werror=unused-parameter'
        env = {'CFLAGS': Oflag,
               'CXXFLAGS': OflagCPP}
        self.init(testdir, override_envvars=env)
        cmds = self.get_meson_log_compiler_checks()
        for cmd in cmds:
            if cmd[0] == 'ccache':
                cmd = cmd[1:]
            # Verify that -I flags from the `args` kwarg are first
            # This is set in the '36 has function' test case
            self.assertEqual(cmd[1], '-I/tmp')
            # Verify that -O3 set via the environment is overridden by -O0
            Oargs = [arg for arg in cmd if arg.startswith('-O')]
            self.assertEqual(Oargs, [Oflag, '-O0'])

    def _test_stds_impl(self, testdir: str, compiler: 'Compiler') -> None:
        has_cpp17 = (compiler.get_id() not in {'clang', 'gcc'} or
                     compiler.get_id() == 'clang' and _clang_at_least(compiler, '>=5.0.0', '>=9.1') or
                     compiler.get_id() == 'gcc' and version_compare(compiler.version, '>=5.0.0'))
        has_cpp2a_c17 = (compiler.get_id() not in {'clang', 'gcc'} or
                         compiler.get_id() == 'clang' and _clang_at_least(compiler, '>=6.0.0', '>=10.0') or
                         compiler.get_id() == 'gcc' and version_compare(compiler.version, '>=8.0.0'))
        has_cpp20 = (compiler.get_id() not in {'clang', 'gcc'} or
                     compiler.get_id() == 'clang' and _clang_at_least(compiler, '>=10.0.0', None) or
                     compiler.get_id() == 'gcc' and version_compare(compiler.version, '>=10.0.0'))
        has_cpp2b = (compiler.get_id() not in {'clang', 'gcc'} or
                     compiler.get_id() == 'clang' and _clang_at_least(compiler, '>=12.0.0', None) or
                     compiler.get_id() == 'gcc' and version_compare(compiler.version, '>=11.0.0'))
        has_cpp23 = (compiler.get_id() not in {'clang', 'gcc'} or
                     compiler.get_id() == 'clang' and _clang_at_least(compiler, '>=17.0.0', None) or
                     compiler.get_id() == 'gcc' and version_compare(compiler.version, '>=11.0.0'))
<<<<<<< HEAD
=======
        has_cpp26 = (compiler.get_id() not in {'clang', 'gcc'} or
                     compiler.get_id() == 'clang' and _clang_at_least(compiler, '>=17.0.0', None) or
                     compiler.get_id() == 'gcc' and version_compare(compiler.version, '>=14.0.0'))
>>>>>>> 7d28ff29
        has_c18 = (compiler.get_id() not in {'clang', 'gcc'} or
                   compiler.get_id() == 'clang' and _clang_at_least(compiler, '>=8.0.0', '>=11.0') or
                   compiler.get_id() == 'gcc' and version_compare(compiler.version, '>=8.0.0'))
        # Check that all the listed -std=xxx options for this compiler work just fine when used
        # https://en.wikipedia.org/wiki/Xcode#Latest_versions
        # https://www.gnu.org/software/gcc/projects/cxx-status.html
        key = OptionKey('std', lang=compiler.language)
        for v in compiler.get_options()[key].choices:
            # we do it like this to handle gnu++17,c++17 and gnu17,c17 cleanly
            # thus, C++ first
            if '++17' in v and not has_cpp17:
                continue
            elif '++2a' in v and not has_cpp2a_c17:  # https://en.cppreference.com/w/cpp/compiler_support
                continue
            elif '++20' in v and not has_cpp20:
                continue
            elif '++2b' in v and not has_cpp2b:
                continue
            elif '++23' in v and not has_cpp23:
                continue
<<<<<<< HEAD
=======
            elif ('++26' in v or '++2c' in v) and not has_cpp26:
                continue
>>>>>>> 7d28ff29
            # now C
            elif '17' in v and not has_cpp2a_c17:
                continue
            elif '18' in v and not has_c18:
                continue
            self.init(testdir, extra_args=[f'-D{key!s}={v}'])
            cmd = self.get_compdb()[0]['command']
            # c++03 and gnu++03 are not understood by ICC, don't try to look for them
            skiplist = frozenset([
                ('intel', 'c++03'),
                ('intel', 'gnu++03')])
            if v != 'none' and not (compiler.get_id(), v) in skiplist:
                cmd_std = f" -std={v} "
                self.assertIn(cmd_std, cmd)
            try:
                self.build()
            except Exception:
                print(f'{key!s} was {v!r}')
                raise
            self.wipe()
        # Check that an invalid std option in CFLAGS/CPPFLAGS fails
        # Needed because by default ICC ignores invalid options
        cmd_std = '-std=FAIL'
        if compiler.language == 'c':
            env_flag_name = 'CFLAGS'
        elif compiler.language == 'cpp':
            env_flag_name = 'CXXFLAGS'
        else:
            raise NotImplementedError(f'Language {compiler.language} not defined.')
        env = {}
        env[env_flag_name] = cmd_std
        with self.assertRaises((subprocess.CalledProcessError, EnvironmentException),
                               msg='C compiler should have failed with -std=FAIL'):
            self.init(testdir, override_envvars = env)
            # ICC won't fail in the above because additional flags are needed to
            # make unknown -std=... options errors.
            self.build()

    def test_compiler_c_stds(self):
        '''
        Test that C stds specified for this compiler can all be used. Can't be
        an ordinary test because it requires passing options to meson.
        '''
        testdir = os.path.join(self.common_test_dir, '1 trivial')
        env = get_fake_env(testdir, self.builddir, self.prefix)
        cc = detect_c_compiler(env, MachineChoice.HOST)
        self._test_stds_impl(testdir, cc)

    def test_compiler_cpp_stds(self):
        '''
        Test that C++ stds specified for this compiler can all be used. Can't
        be an ordinary test because it requires passing options to meson.
        '''
        testdir = os.path.join(self.common_test_dir, '2 cpp')
        env = get_fake_env(testdir, self.builddir, self.prefix)
        cpp = detect_cpp_compiler(env, MachineChoice.HOST)
        self._test_stds_impl(testdir, cpp)

    def test_unity_subproj(self):
        testdir = os.path.join(self.common_test_dir, '42 subproject')
        self.init(testdir, extra_args='--unity=subprojects')
        pdirs = glob(os.path.join(self.builddir, 'subprojects/sublib/simpletest*.p'))
        self.assertEqual(len(pdirs), 1)
        self.assertPathExists(os.path.join(pdirs[0], 'simpletest-unity0.c'))
        sdirs = glob(os.path.join(self.builddir, 'subprojects/sublib/*sublib*.p'))
        self.assertEqual(len(sdirs), 1)
        self.assertPathExists(os.path.join(sdirs[0], 'sublib-unity0.c'))
        self.assertPathDoesNotExist(os.path.join(self.builddir, 'user@exe/user-unity.c'))
        self.build()

    def test_installed_modes(self):
        '''
        Test that files installed by these tests have the correct permissions.
        Can't be an ordinary test because our installed_files.txt is very basic.
        '''
        if is_cygwin():
            self.new_builddir_in_tempdir()
        # Test file modes
        testdir = os.path.join(self.common_test_dir, '12 data')
        self.init(testdir)
        self.install()

        f = os.path.join(self.installdir, 'etc', 'etcfile.dat')
        found_mode = stat.filemode(os.stat(f).st_mode)
        want_mode = 'rw-------'
        self.assertEqual(want_mode, found_mode[1:])

        f = os.path.join(self.installdir, 'usr', 'bin', 'runscript.sh')
        statf = os.stat(f)
        found_mode = stat.filemode(statf.st_mode)
        want_mode = 'rwxr-sr-x'
        self.assertEqual(want_mode, found_mode[1:])
        if os.getuid() == 0:
            # The chown failed nonfatally if we're not root
            self.assertEqual(0, statf.st_uid)
            self.assertEqual(0, statf.st_gid)

        f = os.path.join(self.installdir, 'usr', 'share', 'progname',
                         'fileobject_datafile.dat')
        orig = os.path.join(testdir, 'fileobject_datafile.dat')
        statf = os.stat(f)
        statorig = os.stat(orig)
        found_mode = stat.filemode(statf.st_mode)
        orig_mode = stat.filemode(statorig.st_mode)
        self.assertEqual(orig_mode[1:], found_mode[1:])
        self.assertEqual(os.getuid(), statf.st_uid)
        if os.getuid() == 0:
            # The chown failed nonfatally if we're not root
            self.assertEqual(0, statf.st_gid)

        self.wipe()
        # Test directory modes
        testdir = os.path.join(self.common_test_dir, '59 install subdir')
        self.init(testdir)
        self.install()

        f = os.path.join(self.installdir, 'usr', 'share', 'sub1', 'second.dat')
        statf = os.stat(f)
        found_mode = stat.filemode(statf.st_mode)
        want_mode = 'rwxr-x--x'
        self.assertEqual(want_mode, found_mode[1:])
        if os.getuid() == 0:
            # The chown failed nonfatally if we're not root
            self.assertEqual(0, statf.st_uid)

    def test_installed_modes_extended(self):
        '''
        Test that files are installed with correct permissions using install_mode.
        '''
        if is_cygwin():
            self.new_builddir_in_tempdir()
        testdir = os.path.join(self.common_test_dir, '190 install_mode')
        self.init(testdir)
        self.build()
        self.install()

        for fsobj, want_mode in [
                ('bin', 'drwxr-x---'),
                ('bin/runscript.sh', '-rwxr-sr-x'),
                ('bin/trivialprog', '-rwxr-sr-x'),
                ('include', 'drwxr-x---'),
                ('include/config.h', '-rw-rwSr--'),
                ('include/rootdir.h', '-r--r--r--'),
                ('lib', 'drwxr-x---'),
                ('lib/libstat.a', '-rw---Sr--'),
                ('share', 'drwxr-x---'),
                ('share/man', 'drwxr-x---'),
                ('share/man/man1', 'drwxr-x---'),
                ('share/man/man1/foo.1', '-r--r--r--'),
                ('share/sub1', 'drwxr-x---'),
                ('share/sub1/second.dat', '-rwxr-x--x'),
                ('subdir', 'drwxr-x---'),
                ('subdir/data.dat', '-rw-rwSr--'),
        ]:
            f = os.path.join(self.installdir, 'usr', *fsobj.split('/'))
            found_mode = stat.filemode(os.stat(f).st_mode)
            self.assertEqual(want_mode, found_mode,
                             msg=('Expected file %s to have mode %s but found %s instead.' %
                                  (fsobj, want_mode, found_mode)))
        # Ensure that introspect --installed works on all types of files
        # FIXME: also verify the files list
        self.introspect('--installed')

    def test_install_umask(self):
        '''
        Test that files are installed with correct permissions using default
        install umask of 022, regardless of the umask at time the worktree
        was checked out or the build was executed.
        '''
        if is_cygwin():
            self.new_builddir_in_tempdir()
        # Copy source tree to a temporary directory and change permissions
        # there to simulate a checkout with umask 002.
        orig_testdir = os.path.join(self.unit_test_dir, '26 install umask')
        # Create a new testdir under tmpdir.
        tmpdir = os.path.realpath(tempfile.mkdtemp())
        self.addCleanup(windows_proof_rmtree, tmpdir)
        testdir = os.path.join(tmpdir, '26 install umask')
        # Copy the tree using shutil.copyfile, which will use the current umask
        # instead of preserving permissions of the old tree.
        save_umask = os.umask(0o002)
        self.addCleanup(os.umask, save_umask)
        shutil.copytree(orig_testdir, testdir, copy_function=shutil.copyfile)
        # Preserve the executable status of subdir/sayhello though.
        os.chmod(os.path.join(testdir, 'subdir', 'sayhello'), 0o775)
        self.init(testdir)
        # Run the build under a 027 umask now.
        os.umask(0o027)
        self.build()
        # And keep umask 027 for the install step too.
        self.install()

        for executable in [
                'bin/prog',
                'share/subdir/sayhello',
        ]:
            f = os.path.join(self.installdir, 'usr', *executable.split('/'))
            found_mode = stat.filemode(os.stat(f).st_mode)
            want_mode = '-rwxr-xr-x'
            self.assertEqual(want_mode, found_mode,
                             msg=('Expected file %s to have mode %s but found %s instead.' %
                                  (executable, want_mode, found_mode)))

        for directory in [
                'usr',
                'usr/bin',
                'usr/include',
                'usr/share',
                'usr/share/man',
                'usr/share/man/man1',
                'usr/share/subdir',
        ]:
            f = os.path.join(self.installdir, *directory.split('/'))
            found_mode = stat.filemode(os.stat(f).st_mode)
            want_mode = 'drwxr-xr-x'
            self.assertEqual(want_mode, found_mode,
                             msg=('Expected directory %s to have mode %s but found %s instead.' %
                                  (directory, want_mode, found_mode)))

        for datafile in [
                'include/sample.h',
                'share/datafile.cat',
                'share/file.dat',
                'share/man/man1/prog.1',
                'share/subdir/datafile.dog',
        ]:
            f = os.path.join(self.installdir, 'usr', *datafile.split('/'))
            found_mode = stat.filemode(os.stat(f).st_mode)
            want_mode = '-rw-r--r--'
            self.assertEqual(want_mode, found_mode,
                             msg=('Expected file %s to have mode %s but found %s instead.' %
                                  (datafile, want_mode, found_mode)))

    def test_cpp_std_override(self):
        testdir = os.path.join(self.unit_test_dir, '6 std override')
        self.init(testdir)
        compdb = self.get_compdb()
        # Don't try to use -std=c++03 as a check for the
        # presence of a compiler flag, as ICC does not
        # support it.
        for i in compdb:
            if 'prog98' in i['file']:
                c98_comp = i['command']
            if 'prog11' in i['file']:
                c11_comp = i['command']
            if 'progp' in i['file']:
                plain_comp = i['command']
        self.assertNotEqual(len(plain_comp), 0)
        self.assertIn('-std=c++98', c98_comp)
        self.assertNotIn('-std=c++11', c98_comp)
        self.assertIn('-std=c++11', c11_comp)
        self.assertNotIn('-std=c++98', c11_comp)
        self.assertNotIn('-std=c++98', plain_comp)
        self.assertNotIn('-std=c++11', plain_comp)
        # Now werror
        self.assertIn('-Werror', plain_comp)
        self.assertNotIn('-Werror', c98_comp)

    def test_run_installed(self):
        if is_cygwin() or is_osx():
            raise SkipTest('LD_LIBRARY_PATH and RPATH not applicable')

        testdir = os.path.join(self.unit_test_dir, '7 run installed')
        self.init(testdir)
        self.build()
        self.install()
        installed_exe = os.path.join(self.installdir, 'usr/bin/prog')
        installed_libdir = os.path.join(self.installdir, 'usr/foo')
        installed_lib = os.path.join(installed_libdir, 'libfoo.so')
        self.assertTrue(os.path.isfile(installed_exe))
        self.assertTrue(os.path.isdir(installed_libdir))
        self.assertTrue(os.path.isfile(installed_lib))
        # Must fail when run without LD_LIBRARY_PATH to ensure that
        # rpath has been properly stripped rather than pointing to the builddir.
        self.assertNotEqual(subprocess.call(installed_exe, stderr=subprocess.DEVNULL), 0)
        # When LD_LIBRARY_PATH is set it should start working.
        # For some reason setting LD_LIBRARY_PATH in os.environ fails
        # when all tests are run (but works when only this test is run),
        # but doing this explicitly works.
        env = os.environ.copy()
        env['LD_LIBRARY_PATH'] = ':'.join([installed_libdir, env.get('LD_LIBRARY_PATH', '')])
        self.assertEqual(subprocess.call(installed_exe, env=env), 0)
        # Ensure that introspect --installed works
        installed = self.introspect('--installed')
        for v in installed.values():
            self.assertTrue('prog' in v or 'foo' in v)

    @skipIfNoPkgconfig
    def test_order_of_l_arguments(self):
        testdir = os.path.join(self.unit_test_dir, '8 -L -l order')
        self.init(testdir, override_envvars={'PKG_CONFIG_PATH': testdir})
        # NOTE: .pc file has -Lfoo -lfoo -Lbar -lbar but pkg-config reorders
        # the flags before returning them to -Lfoo -Lbar -lfoo -lbar
        # but pkgconf seems to not do that. Sigh. Support both.
        expected_order = [('-L/me/first', '-lfoo1'),
                          ('-L/me/second', '-lfoo2'),
                          ('-L/me/first', '-L/me/second'),
                          ('-lfoo1', '-lfoo2'),
                          ('-L/me/second', '-L/me/third'),
                          ('-L/me/third', '-L/me/fourth',),
                          ('-L/me/third', '-lfoo3'),
                          ('-L/me/fourth', '-lfoo4'),
                          ('-lfoo3', '-lfoo4'),
                          ]
        with open(os.path.join(self.builddir, 'build.ninja'), encoding='utf-8') as ifile:
            for line in ifile:
                if expected_order[0][0] in line:
                    for first, second in expected_order:
                        self.assertLess(line.index(first), line.index(second))
                    return
        raise RuntimeError('Linker entries not found in the Ninja file.')

    def test_introspect_dependencies(self):
        '''
        Tests that mesonintrospect --dependencies returns expected output.
        '''
        testdir = os.path.join(self.framework_test_dir, '7 gnome')
        self.init(testdir)
        glib_found = False
        gobject_found = False
        deps = self.introspect('--dependencies')
        self.assertIsInstance(deps, list)
        for dep in deps:
            self.assertIsInstance(dep, dict)
            self.assertIn('name', dep)
            self.assertIn('compile_args', dep)
            self.assertIn('link_args', dep)
            if dep['name'] == 'glib-2.0':
                glib_found = True
            elif dep['name'] == 'gobject-2.0':
                gobject_found = True
        self.assertTrue(glib_found)
        self.assertTrue(gobject_found)
        if subprocess.call([PKG_CONFIG, '--exists', 'glib-2.0 >= 2.56.2']) != 0:
            raise SkipTest('glib >= 2.56.2 needed for the rest')
        targets = self.introspect('--targets')
        docbook_target = None
        for t in targets:
            if t['name'] == 'generated-gdbus-docbook':
                docbook_target = t
                break
        self.assertIsInstance(docbook_target, dict)
        self.assertEqual(os.path.basename(t['filename'][0]), 'generated-gdbus-doc-' + os.path.basename(t['target_sources'][0]['sources'][0]))

    def test_introspect_installed(self):
        testdir = os.path.join(self.linuxlike_test_dir, '7 library versions')
        self.init(testdir)

        install = self.introspect('--installed')
        install = {os.path.basename(k): v for k, v in install.items()}
        print(install)
        if is_osx():
            the_truth = {
                'libmodule.dylib': '/usr/lib/libmodule.dylib',
                'libnoversion.dylib': '/usr/lib/libnoversion.dylib',
                'libonlysoversion.5.dylib': '/usr/lib/libonlysoversion.5.dylib',
                'libonlysoversion.dylib': '/usr/lib/libonlysoversion.dylib',
                'libonlyversion.1.dylib': '/usr/lib/libonlyversion.1.dylib',
                'libonlyversion.dylib': '/usr/lib/libonlyversion.dylib',
                'libsome.0.dylib': '/usr/lib/libsome.0.dylib',
                'libsome.dylib': '/usr/lib/libsome.dylib',
            }
            the_truth_2 = {'/usr/lib/libsome.dylib',
                           '/usr/lib/libsome.0.dylib',
            }
        else:
            the_truth = {
                'libmodule.so': '/usr/lib/libmodule.so',
                'libnoversion.so': '/usr/lib/libnoversion.so',
                'libonlysoversion.so': '/usr/lib/libonlysoversion.so',
                'libonlysoversion.so.5': '/usr/lib/libonlysoversion.so.5',
                'libonlyversion.so': '/usr/lib/libonlyversion.so',
                'libonlyversion.so.1': '/usr/lib/libonlyversion.so.1',
                'libonlyversion.so.1.4.5': '/usr/lib/libonlyversion.so.1.4.5',
                'libsome.so': '/usr/lib/libsome.so',
                'libsome.so.0': '/usr/lib/libsome.so.0',
                'libsome.so.1.2.3': '/usr/lib/libsome.so.1.2.3',
            }
            the_truth_2 = {'/usr/lib/libsome.so',
                           '/usr/lib/libsome.so.0',
                           '/usr/lib/libsome.so.1.2.3'}
        self.assertDictEqual(install, the_truth)

        targets = self.introspect('--targets')
        for t in targets:
            if t['name'] != 'some':
                continue
            self.assertSetEqual(the_truth_2, set(t['install_filename']))

    def test_build_rpath(self):
        if is_cygwin():
            raise SkipTest('Windows PE/COFF binaries do not use RPATH')
        testdir = os.path.join(self.unit_test_dir, '10 build_rpath')
        self.init(testdir)
        self.build()
        build_rpath = get_rpath(os.path.join(self.builddir, 'prog'))
        self.assertEqual(build_rpath, '$ORIGIN/sub:/foo/bar')
        build_rpath = get_rpath(os.path.join(self.builddir, 'progcxx'))
        self.assertEqual(build_rpath, '$ORIGIN/sub:/foo/bar')
        self.install()
        install_rpath = get_rpath(os.path.join(self.installdir, 'usr/bin/prog'))
        self.assertEqual(install_rpath, '/baz')
        install_rpath = get_rpath(os.path.join(self.installdir, 'usr/bin/progcxx'))
        self.assertEqual(install_rpath, 'baz')

    @skipIfNoPkgconfig
    def test_build_rpath_pkgconfig(self):
        '''
        Test that current build artefacts (libs) are found first on the rpath,
        manually specified rpath comes second and additional rpath elements (from
        pkg-config files) come last
        '''
        if is_cygwin():
            raise SkipTest('Windows PE/COFF binaries do not use RPATH')
        testdir = os.path.join(self.unit_test_dir, '89 pkgconfig build rpath order')
        self.init(testdir, override_envvars={'PKG_CONFIG_PATH': testdir})
        self.build()
        build_rpath = get_rpath(os.path.join(self.builddir, 'prog'))
        self.assertEqual(build_rpath, '$ORIGIN/sub:/foo/bar:/foo/dummy')
        build_rpath = get_rpath(os.path.join(self.builddir, 'progcxx'))
        self.assertEqual(build_rpath, '$ORIGIN/sub:/foo/bar:/foo/dummy')
        self.install()
        install_rpath = get_rpath(os.path.join(self.installdir, 'usr/bin/prog'))
        self.assertEqual(install_rpath, '/baz:/foo/dummy')
        install_rpath = get_rpath(os.path.join(self.installdir, 'usr/bin/progcxx'))
        self.assertEqual(install_rpath, 'baz:/foo/dummy')

    @skipIfNoPkgconfig
    def test_global_rpath(self):
        if is_cygwin():
            raise SkipTest('Windows PE/COFF binaries do not use RPATH')
        if is_osx():
            raise SkipTest('Global RPATHs via LDFLAGS not yet supported on MacOS (does anybody need it?)')

        testdir = os.path.join(self.unit_test_dir, '79 global-rpath')
        oldinstalldir = self.installdir

        # Build and install an external library without DESTDIR.
        # The external library generates a .pc file without an rpath.
        yonder_dir = os.path.join(testdir, 'yonder')
        yonder_prefix = os.path.join(oldinstalldir, 'yonder')
        yonder_libdir = os.path.join(yonder_prefix, self.libdir)
        self.prefix = yonder_prefix
        self.installdir = yonder_prefix
        self.init(yonder_dir)
        self.build()
        self.install(use_destdir=False)

        # Since rpath has multiple valid formats we need to
        # test that they are all properly used.
        rpath_formats = [
            ('-Wl,-rpath=', False),
            ('-Wl,-rpath,', False),
            ('-Wl,--just-symbols=', True),
            ('-Wl,--just-symbols,', True),
            ('-Wl,-R', False),
            ('-Wl,-R,', False)
        ]
        for rpath_format, exception in rpath_formats:
            # Build an app that uses that installed library.
            # Supply the rpath to the installed library via LDFLAGS
            # (as systems like buildroot and guix are wont to do)
            # and verify install preserves that rpath.
            self.new_builddir()
            env = {'LDFLAGS': rpath_format + yonder_libdir,
                   'PKG_CONFIG_PATH': os.path.join(yonder_libdir, 'pkgconfig')}
            if exception:
                with self.assertRaises(subprocess.CalledProcessError):
                    self.init(testdir, override_envvars=env)
                continue
            self.init(testdir, override_envvars=env)
            self.build()
            self.install(use_destdir=False)
            got_rpath = get_rpath(os.path.join(yonder_prefix, 'bin/rpathified'))
            self.assertEqual(got_rpath, yonder_libdir, rpath_format)

    @skip_if_not_base_option('b_sanitize')
    def test_pch_with_address_sanitizer(self):
        if is_cygwin():
            raise SkipTest('asan not available on Cygwin')
        if is_openbsd():
            raise SkipTest('-fsanitize=address is not supported on OpenBSD')

        testdir = os.path.join(self.common_test_dir, '13 pch')
        self.init(testdir, extra_args=['-Db_sanitize=address', '-Db_lundef=false'])
        self.build()
        compdb = self.get_compdb()
        for i in compdb:
            self.assertIn("-fsanitize=address", i["command"])

    def test_cross_find_program(self):
        testdir = os.path.join(self.unit_test_dir, '11 cross prog')
        crossfile = tempfile.NamedTemporaryFile(mode='w', encoding='utf-8')
        print(os.path.join(testdir, 'some_cross_tool.py'))

        tool_path = os.path.join(testdir, 'some_cross_tool.py')

        crossfile.write(textwrap.dedent(f'''\
            [binaries]
            c = '{shutil.which('gcc' if is_sunos() else 'cc')}'
            ar = '{shutil.which('ar')}'
            strip = '{shutil.which('strip')}'
            sometool.py = ['{tool_path}']
            someothertool.py = '{tool_path}'

            [properties]

            [host_machine]
            system = 'linux'
            cpu_family = 'arm'
            cpu = 'armv7' # Not sure if correct.
            endian = 'little'
            '''))
        crossfile.flush()
        self.meson_cross_files = [crossfile.name]
        self.init(testdir)

    def test_reconfigure(self):
        testdir = os.path.join(self.unit_test_dir, '13 reconfigure')
        self.init(testdir, extra_args=['-Db_coverage=true'], default_args=False)
        self.build('reconfigure')

    def test_vala_generated_source_buildir_inside_source_tree(self):
        '''
        Test that valac outputs generated C files in the expected location when
        the builddir is a subdir of the source tree.
        '''
        if not shutil.which('valac'):
            raise SkipTest('valac not installed.')

        testdir = os.path.join(self.vala_test_dir, '8 generated sources')
        newdir = os.path.join(self.builddir, 'srctree')
        shutil.copytree(testdir, newdir)
        testdir = newdir
        # New builddir
        builddir = os.path.join(testdir, 'subdir/_build')
        os.makedirs(builddir, exist_ok=True)
        self.change_builddir(builddir)
        self.init(testdir)
        self.build()

    def test_old_gnome_module_codepaths(self):
        '''
        A lot of code in the GNOME module is conditional on the version of the
        glib tools that are installed, and breakages in the old code can slip
        by once the CI has a newer glib version. So we force the GNOME module
        to pretend that it's running on an ancient glib so the fallback code is
        also tested.
        '''
        testdir = os.path.join(self.framework_test_dir, '7 gnome')
        with mock.patch('mesonbuild.modules.gnome.GnomeModule._get_native_glib_version', mock.Mock(return_value='2.20')):
            env = {'MESON_UNIT_TEST_PRETEND_GLIB_OLD': "1"}
            self.init(testdir,
                      inprocess=True,
                      override_envvars=env)
            self.build(override_envvars=env)

    @skipIfNoPkgconfig
    def test_pkgconfig_usage(self):
        testdir1 = os.path.join(self.unit_test_dir, '27 pkgconfig usage/dependency')
        testdir2 = os.path.join(self.unit_test_dir, '27 pkgconfig usage/dependee')
        if subprocess.call([PKG_CONFIG, '--cflags', 'glib-2.0'],
                           stdout=subprocess.DEVNULL,
                           stderr=subprocess.DEVNULL) != 0:
            raise SkipTest('Glib 2.0 dependency not available.')
        with tempfile.TemporaryDirectory() as tempdirname:
            self.init(testdir1, extra_args=['--prefix=' + tempdirname, '--libdir=lib'], default_args=False)
            self.install(use_destdir=False)
            shutil.rmtree(self.builddir)
            os.mkdir(self.builddir)
            pkg_dir = os.path.join(tempdirname, 'lib/pkgconfig')
            self.assertTrue(os.path.exists(os.path.join(pkg_dir, 'libpkgdep.pc')))
            lib_dir = os.path.join(tempdirname, 'lib')
            myenv = os.environ.copy()
            myenv['PKG_CONFIG_PATH'] = pkg_dir
            # Private internal libraries must not leak out.
            pkg_out = subprocess.check_output([PKG_CONFIG, '--static', '--libs', 'libpkgdep'], env=myenv)
            self.assertNotIn(b'libpkgdep-int', pkg_out, 'Internal library leaked out.')
            # Dependencies must not leak to cflags when building only a shared library.
            pkg_out = subprocess.check_output([PKG_CONFIG, '--cflags', 'libpkgdep'], env=myenv)
            self.assertNotIn(b'glib', pkg_out, 'Internal dependency leaked to headers.')
            # Test that the result is usable.
            self.init(testdir2, override_envvars=myenv)
            self.build(override_envvars=myenv)
            myenv = os.environ.copy()
            myenv['LD_LIBRARY_PATH'] = ':'.join([lib_dir, myenv.get('LD_LIBRARY_PATH', '')])
            if is_cygwin():
                bin_dir = os.path.join(tempdirname, 'bin')
                myenv['PATH'] = bin_dir + os.pathsep + myenv['PATH']
            self.assertTrue(os.path.isdir(lib_dir))
            test_exe = os.path.join(self.builddir, 'pkguser')
            self.assertTrue(os.path.isfile(test_exe))
            subprocess.check_call(test_exe, env=myenv)

    @skipIfNoPkgconfig
    def test_pkgconfig_relative_paths(self):
        testdir = os.path.join(self.unit_test_dir, '61 pkgconfig relative paths')
        pkg_dir = os.path.join(testdir, 'pkgconfig')
        self.assertPathExists(os.path.join(pkg_dir, 'librelativepath.pc'))

        env = get_fake_env(testdir, self.builddir, self.prefix)
        env.coredata.set_options({OptionKey('pkg_config_path'): pkg_dir}, subproject='')
        kwargs = {'required': True, 'silent': True}
        relative_path_dep = PkgConfigDependency('librelativepath', env, kwargs)
        self.assertTrue(relative_path_dep.found())

        # Ensure link_args are properly quoted
        libpath = Path(self.builddir) / '../relativepath/lib'
        link_args = ['-L' + libpath.as_posix(), '-lrelativepath']
        self.assertEqual(relative_path_dep.get_link_args(), link_args)

    @skipIfNoPkgconfig
    def test_pkgconfig_duplicate_path_entries(self):
        testdir = os.path.join(self.unit_test_dir, '111 pkgconfig duplicate path entries')
        pkg_dir = os.path.join(testdir, 'pkgconfig')

        env = get_fake_env(testdir, self.builddir, self.prefix)
        env.coredata.set_options({OptionKey('pkg_config_path'): pkg_dir}, subproject='')

        # Regression test: This used to modify the value of `pkg_config_path`
        # option, adding the meson-uninstalled directory to it.
        PkgConfigInterface.setup_env({}, env, MachineChoice.HOST, uninstalled=True)

        pkg_config_path = env.coredata.options[OptionKey('pkg_config_path')].value
        self.assertEqual(pkg_config_path, [pkg_dir])

    @skipIfNoPkgconfig
    def test_pkgconfig_internal_libraries(self):
        '''
        '''
        with tempfile.TemporaryDirectory() as tempdirname:
            # build library
            testdirbase = os.path.join(self.unit_test_dir, '32 pkgconfig use libraries')
            testdirlib = os.path.join(testdirbase, 'lib')
            self.init(testdirlib, extra_args=['--prefix=' + tempdirname,
                                              '--libdir=lib',
                                              '--default-library=static'], default_args=False)
            self.build()
            self.install(use_destdir=False)

            # build user of library
            pkg_dir = os.path.join(tempdirname, 'lib/pkgconfig')
            self.new_builddir()
            self.init(os.path.join(testdirbase, 'app'),
                      override_envvars={'PKG_CONFIG_PATH': pkg_dir})
            self.build()

    @skipIfNoPkgconfig
    def test_static_archive_stripping(self):
        '''
        Check that Meson produces valid static archives with --strip enabled
        '''
        with tempfile.TemporaryDirectory() as tempdirname:
            testdirbase = os.path.join(self.unit_test_dir, '65 static archive stripping')

            # build lib
            self.new_builddir()
            testdirlib = os.path.join(testdirbase, 'lib')
            testlibprefix = os.path.join(tempdirname, 'libprefix')
            self.init(testdirlib, extra_args=['--prefix=' + testlibprefix,
                                              '--libdir=lib',
                                              '--default-library=static',
                                              '--buildtype=debug',
                                              '--strip'], default_args=False)
            self.build()
            self.install(use_destdir=False)

            # build executable (uses lib, fails if static archive has been stripped incorrectly)
            pkg_dir = os.path.join(testlibprefix, 'lib/pkgconfig')
            self.new_builddir()
            self.init(os.path.join(testdirbase, 'app'),
                      override_envvars={'PKG_CONFIG_PATH': pkg_dir})
            self.build()

    @skipIfNoPkgconfig
    def test_pkgconfig_formatting(self):
        testdir = os.path.join(self.unit_test_dir, '38 pkgconfig format')
        self.init(testdir)
        myenv = os.environ.copy()
        myenv['PKG_CONFIG_PATH'] = _prepend_pkg_config_path(self.privatedir)
        stdo = subprocess.check_output([PKG_CONFIG, '--libs-only-l', 'libsomething'], env=myenv)
        deps = [b'-lgobject-2.0', b'-lgio-2.0', b'-lglib-2.0', b'-lsomething']
        if is_windows() or is_cygwin() or is_osx() or is_openbsd():
            # On Windows, libintl is a separate library
            deps.append(b'-lintl')
        self.assertEqual(set(deps), set(stdo.split()))

    @skipIfNoPkgconfig
    @skip_if_not_language('cs')
    def test_pkgconfig_csharp_library(self):
        testdir = os.path.join(self.unit_test_dir, '49 pkgconfig csharp library')
        self.init(testdir)
        myenv = os.environ.copy()
        myenv['PKG_CONFIG_PATH'] = _prepend_pkg_config_path(self.privatedir)
        stdo = subprocess.check_output([PKG_CONFIG, '--libs', 'libsomething'], env=myenv)

        self.assertEqual("-r/usr/lib/libsomething.dll", str(stdo.decode('ascii')).strip())

    @skipIfNoPkgconfig
    def test_pkgconfig_link_order(self):
        '''
        Test that libraries are listed before their dependencies.
        '''
        testdir = os.path.join(self.unit_test_dir, '52 pkgconfig static link order')
        self.init(testdir)
        myenv = os.environ.copy()
        myenv['PKG_CONFIG_PATH'] = _prepend_pkg_config_path(self.privatedir)
        stdo = subprocess.check_output([PKG_CONFIG, '--libs', 'libsomething'], env=myenv)
        deps = stdo.split()
        self.assertLess(deps.index(b'-lsomething'), deps.index(b'-ldependency'))

    def test_deterministic_dep_order(self):
        '''
        Test that the dependencies are always listed in a deterministic order.
        '''
        testdir = os.path.join(self.unit_test_dir, '42 dep order')
        self.init(testdir)
        with open(os.path.join(self.builddir, 'build.ninja'), encoding='utf-8') as bfile:
            for line in bfile:
                if 'build myexe:' in line or 'build myexe.exe:' in line:
                    self.assertIn('liblib1.a liblib2.a', line)
                    return
        raise RuntimeError('Could not find the build rule')

    def test_deterministic_rpath_order(self):
        '''
        Test that the rpaths are always listed in a deterministic order.
        '''
        if is_cygwin():
            raise SkipTest('rpath are not used on Cygwin')
        testdir = os.path.join(self.unit_test_dir, '41 rpath order')
        self.init(testdir)
        if is_osx():
            rpathre = re.compile(r'-rpath,.*/subprojects/sub1.*-rpath,.*/subprojects/sub2')
        else:
            rpathre = re.compile(r'-rpath,\$\$ORIGIN/subprojects/sub1:\$\$ORIGIN/subprojects/sub2')
        with open(os.path.join(self.builddir, 'build.ninja'), encoding='utf-8') as bfile:
            for line in bfile:
                if '-rpath' in line:
                    self.assertRegex(line, rpathre)
                    return
        raise RuntimeError('Could not find the rpath')

    def test_override_with_exe_dep(self):
        '''
        Test that we produce the correct dependencies when a program is overridden with an executable.
        '''
        testdir = os.path.join(self.src_root, 'test cases', 'native', '9 override with exe')
        self.init(testdir)
        with open(os.path.join(self.builddir, 'build.ninja'), encoding='utf-8') as bfile:
            for line in bfile:
                if 'main1.c:' in line or 'main2.c:' in line:
                    self.assertIn('| subprojects/sub/foobar', line)

    @skipIfNoPkgconfig
    def test_usage_external_library(self):
        '''
        Test that uninstalled usage of an external library (from the system or
        PkgConfigDependency) works. On macOS, this workflow works out of the
        box. On Linux, BSDs, Windows, etc, you need to set extra arguments such
        as LD_LIBRARY_PATH, etc, so this test is skipped.

        The system library is found with cc.find_library() and pkg-config deps.
        '''
        oldprefix = self.prefix
        # Install external library so we can find it
        testdir = os.path.join(self.unit_test_dir, '39 external, internal library rpath', 'external library')
        # install into installdir without using DESTDIR
        installdir = self.installdir
        self.prefix = installdir
        self.init(testdir)
        self.prefix = oldprefix
        self.build()
        self.install(use_destdir=False)
        ## New builddir for the consumer
        self.new_builddir()
        env = {'LIBRARY_PATH': os.path.join(installdir, self.libdir),
               'PKG_CONFIG_PATH': _prepend_pkg_config_path(os.path.join(installdir, self.libdir, 'pkgconfig'))}
        testdir = os.path.join(self.unit_test_dir, '39 external, internal library rpath', 'built library')
        # install into installdir without using DESTDIR
        self.prefix = self.installdir
        self.init(testdir, override_envvars=env)
        self.prefix = oldprefix
        self.build(override_envvars=env)
        # test uninstalled
        self.run_tests(override_envvars=env)
        if not (is_osx() or is_linux()):
            return
        # test running after installation
        self.install(use_destdir=False)
        prog = os.path.join(self.installdir, 'bin', 'prog')
        self._run([prog])
        if not is_osx():
            # Rest of the workflow only works on macOS
            return
        out = self._run(['otool', '-L', prog])
        self.assertNotIn('@rpath', out)
        ## New builddir for testing that DESTDIR is not added to install_name
        self.new_builddir()
        # install into installdir with DESTDIR
        self.init(testdir, override_envvars=env)
        self.build(override_envvars=env)
        # test running after installation
        self.install(override_envvars=env)
        prog = self.installdir + os.path.join(self.prefix, 'bin', 'prog')
        lib = self.installdir + os.path.join(self.prefix, 'lib', 'libbar_built.dylib')
        for f in prog, lib:
            out = self._run(['otool', '-L', f])
            # Ensure that the otool output does not contain self.installdir
            self.assertNotRegex(out, self.installdir + '.*dylib ')

    @skipIfNoPkgconfig
    def test_link_arg_fullname(self):
        '''
        Test for  support of -l:libfullname.a
        see: https://github.com/mesonbuild/meson/issues/9000
             https://stackoverflow.com/questions/48532868/gcc-library-option-with-a-colon-llibevent-a
        '''
        testdir = os.path.join(self.unit_test_dir, '98 link full name','libtestprovider')
        oldprefix = self.prefix
        # install into installdir without using DESTDIR
        installdir = self.installdir
        self.prefix = installdir
        self.init(testdir)
        self.prefix=oldprefix
        self.build()
        self.install(use_destdir=False)

        self.new_builddir()
        env = {'LIBRARY_PATH': os.path.join(installdir, self.libdir),
               'PKG_CONFIG_PATH': _prepend_pkg_config_path(os.path.join(installdir, self.libdir, 'pkgconfig'))}
        testdir = os.path.join(self.unit_test_dir, '98 link full name','proguser')
        self.init(testdir,override_envvars=env)

        # test for link with full path
        with open(os.path.join(self.builddir, 'build.ninja'), encoding='utf-8') as bfile:
            for line in bfile:
                if 'build dprovidertest:' in line:
                    self.assertIn('/libtestprovider.a', line)

        if is_osx():
            # macOS's ld do not supports `--whole-archive`, skip build & run
            return

        self.build(override_envvars=env)

        # skip test if pkg-config is too old.
        #   before v0.28, Libs flags like -Wl will not kept in context order with -l flags.
        #   see https://gitlab.freedesktop.org/pkg-config/pkg-config/-/blob/master/NEWS
        pkgconfigver = subprocess.check_output([PKG_CONFIG, '--version'])
        if b'0.28' > pkgconfigver:
            raise SkipTest('pkg-config is too old to be correctly done this.')
        self.run_tests()

    @skipIfNoPkgconfig
    def test_usage_pkgconfig_prefixes(self):
        '''
        Build and install two external libraries, to different prefixes,
        then build and install a client program that finds them via pkgconfig,
        and verify the installed client program runs.
        '''
        oldinstalldir = self.installdir

        # Build and install both external libraries without DESTDIR
        val1dir = os.path.join(self.unit_test_dir, '74 pkgconfig prefixes', 'val1')
        val1prefix = os.path.join(oldinstalldir, 'val1')
        self.prefix = val1prefix
        self.installdir = val1prefix
        self.init(val1dir)
        self.build()
        self.install(use_destdir=False)
        self.new_builddir()

        env1 = {}
        env1['PKG_CONFIG_PATH'] = os.path.join(val1prefix, self.libdir, 'pkgconfig')
        val2dir = os.path.join(self.unit_test_dir, '74 pkgconfig prefixes', 'val2')
        val2prefix = os.path.join(oldinstalldir, 'val2')
        self.prefix = val2prefix
        self.installdir = val2prefix
        self.init(val2dir, override_envvars=env1)
        self.build()
        self.install(use_destdir=False)
        self.new_builddir()

        # Build, install, and run the client program
        env2 = {}
        env2['PKG_CONFIG_PATH'] = os.path.join(val2prefix, self.libdir, 'pkgconfig')
        testdir = os.path.join(self.unit_test_dir, '74 pkgconfig prefixes', 'client')
        testprefix = os.path.join(oldinstalldir, 'client')
        self.prefix = testprefix
        self.installdir = testprefix
        self.init(testdir, override_envvars=env2)
        self.build()
        self.install(use_destdir=False)
        prog = os.path.join(self.installdir, 'bin', 'client')
        env3 = {}
        if is_cygwin():
            env3['PATH'] = os.path.join(val1prefix, 'bin') + \
                os.pathsep + \
                os.path.join(val2prefix, 'bin') + \
                os.pathsep + os.environ['PATH']
        out = self._run([prog], override_envvars=env3).strip()
        # Expected output is val1 + val2 = 3
        self.assertEqual(out, '3')

    def install_subdir_invalid_symlinks(self, testdir, subdir_path):
        '''
        Test that installation of broken symlinks works fine.
        https://github.com/mesonbuild/meson/issues/3914
        '''
        testdir = self.copy_srcdir(os.path.join(self.common_test_dir, testdir))
        subdir = os.path.join(testdir, subdir_path)
        with chdir(subdir):
            # Can't distribute broken symlinks in the source tree because it breaks
            # the creation of zipapps. Create it dynamically and run the test by
            # hand.
            src = '../../nonexistent.txt'
            os.symlink(src, 'invalid-symlink.txt')
            self.init(testdir)
            self.build()
            self.install()
            install_path = subdir_path.split(os.path.sep)[-1]
            link = os.path.join(self.installdir, 'usr', 'share', install_path, 'invalid-symlink.txt')
            self.assertTrue(os.path.islink(link), msg=link)
            self.assertEqual(src, os.readlink(link))
            self.assertFalse(os.path.isfile(link), msg=link)

    def test_install_subdir_symlinks(self):
        self.install_subdir_invalid_symlinks('59 install subdir', os.path.join('sub', 'sub1'))

    def test_install_subdir_symlinks_with_default_umask(self):
        self.install_subdir_invalid_symlinks('190 install_mode', 'sub2')

    def test_install_subdir_symlinks_with_default_umask_and_mode(self):
        self.install_subdir_invalid_symlinks('190 install_mode', 'sub1')

    @skipIfNoPkgconfigDep('gmodule-2.0')
    def test_ldflag_dedup(self):
        testdir = os.path.join(self.unit_test_dir, '51 ldflagdedup')
        if is_cygwin() or is_osx():
            raise SkipTest('Not applicable on Cygwin or OSX.')
        env = get_fake_env()
        cc = detect_c_compiler(env, MachineChoice.HOST)
        linker = cc.linker
        if not linker.export_dynamic_args(env):
            raise SkipTest('Not applicable for linkers without --export-dynamic')
        self.init(testdir)
        build_ninja = os.path.join(self.builddir, 'build.ninja')
        max_count = 0
        search_term = '-Wl,--export-dynamic'
        with open(build_ninja, encoding='utf-8') as f:
            for line in f:
                max_count = max(max_count, line.count(search_term))
        self.assertEqual(max_count, 1, 'Export dynamic incorrectly deduplicated.')

    def test_compiler_libs_static_dedup(self):
        testdir = os.path.join(self.unit_test_dir, '55 dedup compiler libs')
        self.init(testdir)
        build_ninja = os.path.join(self.builddir, 'build.ninja')
        with open(build_ninja, encoding='utf-8') as f:
            lines = f.readlines()
        for lib in ('-ldl', '-lm', '-lc', '-lrt'):
            for line in lines:
                if lib not in line:
                    continue
                # Assert that
                self.assertEqual(len(line.split(lib)), 2, msg=(lib, line))

    @skipIfNoPkgconfig
    def test_noncross_options(self):
        # C_std defined in project options must be in effect also when native compiling.
        testdir = os.path.join(self.unit_test_dir, '50 noncross options')
        self.init(testdir, extra_args=['-Dpkg_config_path=' + testdir])
        compdb = self.get_compdb()
        self.assertEqual(len(compdb), 2)
        self.assertRegex(compdb[0]['command'], '-std=c99')
        self.assertRegex(compdb[1]['command'], '-std=c99')
        self.build()

    def test_identity_cross(self):
        testdir = os.path.join(self.unit_test_dir, '60 identity cross')

        constantsfile = tempfile.NamedTemporaryFile(mode='w', encoding='utf-8')
        constantsfile.write(textwrap.dedent('''\
            [constants]
            py_ext = '.py'
            '''))
        constantsfile.flush()

        nativefile = tempfile.NamedTemporaryFile(mode='w', encoding='utf-8')
        nativefile.write(textwrap.dedent('''\
            [binaries]
            c = ['{}' + py_ext]
            '''.format(os.path.join(testdir, 'build_wrapper'))))
        nativefile.flush()
        self.meson_native_files = [constantsfile.name, nativefile.name]

        crossfile = tempfile.NamedTemporaryFile(mode='w', encoding='utf-8')
        crossfile.write(textwrap.dedent('''\
            [binaries]
            c = ['{}' + py_ext]
            '''.format(os.path.join(testdir, 'host_wrapper'))))
        crossfile.flush()
        self.meson_cross_files = [constantsfile.name, crossfile.name]

        # TODO should someday be explicit about build platform only here
        self.init(testdir)

    def test_identity_cross_env(self):
        testdir = os.path.join(self.unit_test_dir, '60 identity cross')
        env = {
            'CC_FOR_BUILD': '"' + os.path.join(testdir, 'build_wrapper.py') + '"',
            'CC': '"' + os.path.join(testdir, 'host_wrapper.py') + '"',
        }
        crossfile = tempfile.NamedTemporaryFile(mode='w', encoding='utf-8')
        crossfile.write('')
        crossfile.flush()
        self.meson_cross_files = [crossfile.name]
        # TODO should someday be explicit about build platform only here
        self.init(testdir, override_envvars=env)

    @skipIfNoPkgconfig
    def test_static_link(self):
        if is_cygwin():
            raise SkipTest("Cygwin doesn't support LD_LIBRARY_PATH.")

        # Build some libraries and install them
        testdir = os.path.join(self.unit_test_dir, '66 static link/lib')
        libdir = os.path.join(self.installdir, self.libdir)
        oldprefix = self.prefix
        self.prefix = self.installdir
        self.init(testdir)
        self.install(use_destdir=False)

        # Test that installed libraries works
        self.new_builddir()
        self.prefix = oldprefix
        meson_args = [f'-Dc_link_args=-L{libdir}',
                      '--fatal-meson-warnings']
        testdir = os.path.join(self.unit_test_dir, '66 static link')
        env = {'PKG_CONFIG_LIBDIR': os.path.join(libdir, 'pkgconfig')}
        self.init(testdir, extra_args=meson_args, override_envvars=env)
        self.build()
        self.run_tests()

    def _check_ld(self, check: str, name: str, lang: str, expected: str) -> None:
        if is_sunos():
            raise SkipTest('Solaris currently cannot override the linker.')
        if not shutil.which(check):
            raise SkipTest(f'Could not find {check}.')
        envvars = [mesonbuild.envconfig.ENV_VAR_PROG_MAP[f'{lang}_ld']]

        # Also test a deprecated variable if there is one.
        if f'{lang}_ld' in mesonbuild.envconfig.DEPRECATED_ENV_PROG_MAP:
            envvars.append(
                mesonbuild.envconfig.DEPRECATED_ENV_PROG_MAP[f'{lang}_ld'])

        for envvar in envvars:
            with mock.patch.dict(os.environ, {envvar: name}):
                env = get_fake_env()
                comp = compiler_from_language(env, lang, MachineChoice.HOST)
                if isinstance(comp, (AppleClangCCompiler, AppleClangCPPCompiler,
                                     AppleClangObjCCompiler, AppleClangObjCPPCompiler)):
                    raise SkipTest('AppleClang is currently only supported with ld64')
                if lang != 'rust' and comp.use_linker_args('bfd', '') == []:
                    raise SkipTest(
                        f'Compiler {comp.id} does not support using alternative linkers')
                self.assertEqual(comp.linker.id, expected)

    def test_ld_environment_variable_bfd(self):
        self._check_ld('ld.bfd', 'bfd', 'c', 'ld.bfd')

    def test_ld_environment_variable_gold(self):
        self._check_ld('ld.gold', 'gold', 'c', 'ld.gold')

    def test_ld_environment_variable_lld(self):
        self._check_ld('ld.lld', 'lld', 'c', 'ld.lld')

    @skip_if_not_language('rust')
    @skipIfNoExecutable('ld.gold')  # need an additional check here because _check_ld checks for gcc
    def test_ld_environment_variable_rust(self):
        self._check_ld('gcc', 'gcc -fuse-ld=gold', 'rust', 'ld.gold')

    def test_ld_environment_variable_cpp(self):
        self._check_ld('ld.gold', 'gold', 'cpp', 'ld.gold')

    @skip_if_not_language('objc')
    def test_ld_environment_variable_objc(self):
        self._check_ld('ld.gold', 'gold', 'objc', 'ld.gold')

    @skip_if_not_language('objcpp')
    def test_ld_environment_variable_objcpp(self):
        self._check_ld('ld.gold', 'gold', 'objcpp', 'ld.gold')

    @skip_if_not_language('fortran')
    def test_ld_environment_variable_fortran(self):
        self._check_ld('ld.gold', 'gold', 'fortran', 'ld.gold')

    @skip_if_not_language('d')
    def test_ld_environment_variable_d(self):
        # At least for me, ldc defaults to gold, and gdc defaults to bfd, so
        # let's pick lld, which isn't the default for either (currently)
        if is_osx():
            expected = 'ld64'
        else:
            expected = 'ld.lld'
        self._check_ld('ld.lld', 'lld', 'd', expected)

    def compute_sha256(self, filename):
        with open(filename, 'rb') as f:
            return hashlib.sha256(f.read()).hexdigest()

    def test_wrap_with_file_url(self):
        testdir = os.path.join(self.unit_test_dir, '72 wrap file url')
        source_filename = os.path.join(testdir, 'subprojects', 'foo.tar.xz')
        patch_filename = os.path.join(testdir, 'subprojects', 'foo-patch.tar.xz')
        wrap_filename = os.path.join(testdir, 'subprojects', 'foo.wrap')
        source_hash = self.compute_sha256(source_filename)
        patch_hash = self.compute_sha256(patch_filename)
        wrap = textwrap.dedent("""\
            [wrap-file]
            directory = foo

            source_url = http://server.invalid/foo
            source_fallback_url = file://{}
            source_filename = foo.tar.xz
            source_hash = {}

            patch_url = http://server.invalid/foo
            patch_fallback_url = file://{}
            patch_filename = foo-patch.tar.xz
            patch_hash = {}
            """.format(source_filename, source_hash, patch_filename, patch_hash))
        with open(wrap_filename, 'w', encoding='utf-8') as f:
            f.write(wrap)
        self.init(testdir)
        self.build()
        self.run_tests()

        windows_proof_rmtree(os.path.join(testdir, 'subprojects', 'packagecache'))
        windows_proof_rmtree(os.path.join(testdir, 'subprojects', 'foo'))
        os.unlink(wrap_filename)

    def test_no_rpath_for_static(self):
        testdir = os.path.join(self.common_test_dir, '5 linkstatic')
        self.init(testdir)
        self.build()
        build_rpath = get_rpath(os.path.join(self.builddir, 'prog'))
        self.assertIsNone(build_rpath)

    def test_lookup_system_after_broken_fallback(self):
        # Just to generate libfoo.pc so we can test system dependency lookup.
        testdir = os.path.join(self.common_test_dir, '44 pkgconfig-gen')
        self.init(testdir)
        privatedir = self.privatedir

        # Write test project where the first dependency() returns not-found
        # because 'broken' subproject does not exit, but that should not prevent
        # the 2nd dependency() to lookup on system.
        self.new_builddir()
        with tempfile.TemporaryDirectory() as d:
            with open(os.path.join(d, 'meson.build'), 'w', encoding='utf-8') as f:
                f.write(textwrap.dedent('''\
                    project('test')
                    dependency('notfound', fallback: 'broken', required: false)
                    dependency('libfoo', fallback: 'broken', required: true)
                    '''))
            self.init(d, override_envvars={'PKG_CONFIG_LIBDIR': privatedir})

    def test_as_link_whole(self):
        testdir = os.path.join(self.unit_test_dir, '76 as link whole')
        self.init(testdir)
        with open(os.path.join(self.privatedir, 'bar1.pc'), encoding='utf-8') as f:
            content = f.read()
            self.assertIn('-lfoo', content)
        with open(os.path.join(self.privatedir, 'bar2.pc'), encoding='utf-8') as f:
            content = f.read()
            self.assertNotIn('-lfoo', content)

    def test_prelinking(self):
        # Prelinking currently only works on recently new GNU toolchains.
        # Skip everything else. When support for other toolchains is added,
        # remove limitations as necessary.
        if is_osx():
            raise SkipTest('Prelinking not supported on Darwin.')
        if 'clang' in os.environ.get('CC', 'dummy'):
            raise SkipTest('Prelinking not supported with Clang.')
        testdir = os.path.join(self.unit_test_dir, '86 prelinking')
        env = get_fake_env(testdir, self.builddir, self.prefix)
        cc = detect_c_compiler(env, MachineChoice.HOST)
        if cc.id == "gcc" and not version_compare(cc.version, '>=9'):
            raise SkipTest('Prelinking not supported with gcc 8 or older.')
        self.init(testdir)
        self.build()
        outlib = os.path.join(self.builddir, 'libprelinked.a')
        ar = shutil.which('ar')
        self.assertPathExists(outlib)
        self.assertIsNotNone(ar)
        p = subprocess.run([ar, 't', outlib],
                           stdout=subprocess.PIPE,
                           stderr=subprocess.DEVNULL,
                           text=True, timeout=1)
        obj_files = p.stdout.strip().split('\n')
        self.assertEqual(len(obj_files), 1)
        self.assertTrue(obj_files[0].endswith('-prelink.o'))

    def do_one_test_with_nativefile(self, testdir, args):
        testdir = os.path.join(self.common_test_dir, testdir)
        with tempfile.TemporaryDirectory() as d:
            p = Path(d) / 'nativefile'
            with p.open('wt', encoding='utf-8') as f:
                f.write(f'''[binaries]
                    c = {args}
                    ''')
            self.init(testdir, extra_args=['--native-file=' + str(p)])
            self.build()

    def test_cmake_multilib(self):
        '''
        Test that the cmake module handles multilib paths correctly.
        '''
        # Verify that "gcc -m32" works
        try:
            self.do_one_test_with_nativefile('1 trivial', "['gcc', '-m32']")
        except subprocess.CalledProcessError as e:
            raise SkipTest('Not GCC, or GCC does not have the -m32 option')
        self.wipe()

        # Verify that cmake works
        try:
            self.do_one_test_with_nativefile('../cmake/1 basic', "['gcc']")
        except subprocess.CalledProcessError as e:
            raise SkipTest('Could not build basic cmake project')
        self.wipe()

        # If so, we can test that cmake works with "gcc -m32"
        self.do_one_test_with_nativefile('../cmake/1 basic', "['gcc', '-m32']")

    @skipUnless(is_linux() or is_osx(), 'Test only applicable to Linux and macOS')
    def test_install_strip(self):
        testdir = os.path.join(self.unit_test_dir, '104 strip')
        self.init(testdir)
        self.build()

        destdir = self.installdir + self.prefix
        if is_linux():
            lib = os.path.join(destdir, self.libdir, 'liba.so')
        else:
            lib = os.path.join(destdir, self.libdir, 'liba.dylib')
        install_cmd = self.meson_command + ['install', '--destdir', self.installdir]

        # Check we have debug symbols by default
        self._run(install_cmd, workdir=self.builddir)
        if is_linux():
            # file can detect stripped libraries on linux
            stdout = self._run(['file', '-b', lib])
            self.assertIn('not stripped', stdout)
        else:
            # on macOS we need to query dsymutil instead.
            # Alternatively, check if __dyld_private is defined
            # in the output of nm liba.dylib, but that is not
            # 100% reliable, it needs linking to an external library
            stdout = self._run(['dsymutil', '--dump-debug-map', lib])
            self.assertIn('symbols:', stdout)

        # Check debug symbols got removed with --strip
        self._run(install_cmd + ['--strip'], workdir=self.builddir)
        if is_linux():
            stdout = self._run(['file', '-b', lib])
            self.assertNotIn('not stripped', stdout)
        else:
            stdout = self._run(['dsymutil', '--dump-debug-map', lib])
            self.assertNotIn('symbols:', stdout)

    def test_isystem_default_removal_with_symlink(self):
        env = get_fake_env()
        cpp = detect_cpp_compiler(env, MachineChoice.HOST)
        default_dirs = cpp.get_default_include_dirs()
        default_symlinks = []
        with tempfile.TemporaryDirectory() as tmpdir:
            for i in range(len(default_dirs)):
                symlink = f'{tmpdir}/default_dir{i}'
                default_symlinks.append(symlink)
                os.symlink(default_dirs[i], symlink)
            self.assertFalse(cpp.compiler_args([f'-isystem{symlink}' for symlink in default_symlinks]).to_native())

    def test_freezing(self):
        testdir = os.path.join(self.unit_test_dir, '110 freeze')
        self.init(testdir)
        self.build()
        with self.assertRaises(subprocess.CalledProcessError) as e:
            self.run_tests()
        self.assertNotIn('Traceback', e.exception.output)

    @skipUnless(is_linux(), "Ninja file differs on different platforms")
    def test_complex_link_cases(self):
        testdir = os.path.join(self.unit_test_dir, '114 complex link cases')
        self.init(testdir)
        self.build()
        with open(os.path.join(self.builddir, 'build.ninja'), encoding='utf-8') as f:
            content = f.read()
        # Verify link dependencies, see comments in meson.build.
        self.assertIn('build libt1-s3.a: STATIC_LINKER libt1-s2.a.p/s2.c.o libt1-s3.a.p/s3.c.o\n', content)
        self.assertIn('build t1-e1: c_LINKER t1-e1.p/main.c.o | libt1-s1.a libt1-s3.a\n', content)
        self.assertIn('build libt2-s3.a: STATIC_LINKER libt2-s2.a.p/s2.c.o libt2-s1.a.p/s1.c.o libt2-s3.a.p/s3.c.o\n', content)
        self.assertIn('build t2-e1: c_LINKER t2-e1.p/main.c.o | libt2-s3.a\n', content)
        self.assertIn('build t3-e1: c_LINKER t3-e1.p/main.c.o | libt3-s3.so.p/libt3-s3.so.symbols\n', content)
        self.assertIn('build t4-e1: c_LINKER t4-e1.p/main.c.o | libt4-s2.so.p/libt4-s2.so.symbols libt4-s3.a\n', content)
        self.assertIn('build t5-e1: c_LINKER t5-e1.p/main.c.o | libt5-s1.so.p/libt5-s1.so.symbols libt5-s3.a\n', content)
        self.assertIn('build t6-e1: c_LINKER t6-e1.p/main.c.o | libt6-s2.a libt6-s3.a\n', content)
        self.assertIn('build t7-e1: c_LINKER t7-e1.p/main.c.o | libt7-s3.a\n', content)
        self.assertIn('build t8-e1: c_LINKER t8-e1.p/main.c.o | libt8-s1.a libt8-s2.a libt8-s3.a\n', content)
        self.assertIn('build t9-e1: c_LINKER t9-e1.p/main.c.o | libt9-s1.a libt9-s2.a libt9-s3.a\n', content)
        self.assertIn('build t12-e1: c_LINKER t12-e1.p/main.c.o | libt12-s1.a libt12-s2.a libt12-s3.a\n', content)
        self.assertIn('build t13-e1: c_LINKER t13-e1.p/main.c.o | libt12-s1.a libt13-s3.a\n', content)<|MERGE_RESOLUTION|>--- conflicted
+++ resolved
@@ -476,12 +476,9 @@
         has_cpp23 = (compiler.get_id() not in {'clang', 'gcc'} or
                      compiler.get_id() == 'clang' and _clang_at_least(compiler, '>=17.0.0', None) or
                      compiler.get_id() == 'gcc' and version_compare(compiler.version, '>=11.0.0'))
-<<<<<<< HEAD
-=======
         has_cpp26 = (compiler.get_id() not in {'clang', 'gcc'} or
                      compiler.get_id() == 'clang' and _clang_at_least(compiler, '>=17.0.0', None) or
                      compiler.get_id() == 'gcc' and version_compare(compiler.version, '>=14.0.0'))
->>>>>>> 7d28ff29
         has_c18 = (compiler.get_id() not in {'clang', 'gcc'} or
                    compiler.get_id() == 'clang' and _clang_at_least(compiler, '>=8.0.0', '>=11.0') or
                    compiler.get_id() == 'gcc' and version_compare(compiler.version, '>=8.0.0'))
@@ -502,11 +499,8 @@
                 continue
             elif '++23' in v and not has_cpp23:
                 continue
-<<<<<<< HEAD
-=======
             elif ('++26' in v or '++2c' in v) and not has_cpp26:
                 continue
->>>>>>> 7d28ff29
             # now C
             elif '17' in v and not has_cpp2a_c17:
                 continue
